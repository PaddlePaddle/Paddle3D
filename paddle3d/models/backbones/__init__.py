--- conflicted
+++ resolved
@@ -17,8 +17,5 @@
 from .resnet import *
 from .sac import *
 from .second_backbone import *
-<<<<<<< HEAD
 from .vovnet import *
-=======
-from .vovnetcp import VoVNetCP
->>>>>>> bc725f4e
+from .vovnetcp import VoVNetCP