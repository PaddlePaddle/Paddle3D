--- conflicted
+++ resolved
@@ -215,25 +215,20 @@
 def _no_grad_uniform_(tensor, a, b):
     with paddle.no_grad():
         tensor.set_value(
-            paddle.uniform(
-                shape=tensor.shape, dtype=tensor.dtype, min=a, max=b))
+            paddle.uniform(shape=tensor.shape, dtype=tensor.dtype, min=a,
+                           max=b))
     return tensor
 
 
-<<<<<<< HEAD
-def reset_parameters(m):
+def reset_parameters(m, reverse=False):
     if not hasattr(m, 'weight'):
         return
     if m.weight.ndim < 2:
         return
 
-    reverse = False
     if isinstance(m, nn.Linear):
         reverse = True
 
-=======
-def reset_parameters(m, reverse=False):
->>>>>>> 09e9b246
     kaiming_uniform_init(m.weight, a=math.sqrt(5), reverse=reverse)
     if m.bias is not None:
         fan_in, _ = _calculate_fan_in_and_fan_out(m.weight, reverse=reverse)
