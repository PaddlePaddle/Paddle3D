--- conflicted
+++ resolved
@@ -66,14 +66,11 @@
 
     def train_forward(self, data):
         images = data["images"]
-<<<<<<< HEAD
-=======
         if not self.training:
             b, c, h, w = paddle.shape(images)
             data["batch_size"] = b
 
         # ffe
->>>>>>> a0df6c1e
         image_features = self.backbone_3d(images)
 
         depth_logits = self.class_head(image_features, data["image_shape"])
@@ -95,8 +92,7 @@
 
         # backbone_2d
         data = self.backbone_2d(data)
-        export_model = getattr(self, "export_model", False)
-        predictions = self.dense_head(data, export_model)
+        predictions = self.dense_head(data)
 
         loss = self.get_loss(predictions)
         return loss
@@ -198,7 +194,7 @@
         Returns:
 
         """
-        if getattr(self, "export_model", False):
+        if getattr(self, "in_export_mode", False):
             batch_size = 1
         else:
             batch_size = batch_dict['batch_size']
@@ -290,25 +286,4 @@
 
     def init_weight(self):
         if self.pretrained:
-<<<<<<< HEAD
-            checkpoint.load_pretrained_model(self, self.pretrained)
-=======
-            checkpoint.load_pretrained_model(self, self.pretrained)
-
-    def export(self, save_dir: str, **kwargs):
-        self.export_model = True
-        save_path = os.path.join(save_dir, 'caddn')
-        input_spec = [{
-            "images":
-            InputSpec(shape=[1, 3, None, None], name="images"),
-            "trans_lidar_to_cam":
-            InputSpec(shape=[1, 4, 4], name='trans_lidar_to_cam'),
-            "trans_cam_to_img":
-            InputSpec(shape=[1, 3, 4], name='trans_cam_to_img'),
-        }]
-
-        paddle.jit.to_static(self, input_spec=input_spec)
-        paddle.jit.save(self, save_path, input_spec=[input_spec])
-
-        logger.info("Exported model is saved in {}".format(save_dir))
->>>>>>> a0df6c1e
+            checkpoint.load_pretrained_model(self, self.pretrained)