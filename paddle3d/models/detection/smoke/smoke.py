# Copyright (c) 2022 PaddlePaddle Authors. All Rights Reserved.
#
# Licensed under the Apache License, Version 2.0 (the "License");
# you may not use this file except in compliance with the License.
# You may obtain a copy of the License at
#
#    http://www.apache.org/licenses/LICENSE-2.0
#
# Unless required by applicable law or agreed to in writing, software
# distributed under the License is distributed on an "AS IS" BASIS,
# WITHOUT WARRANTIES OR CONDITIONS OF ANY KIND, either express or implied.
# See the License for the specific language governing permissions and
# limitations under the License.

import os
from typing import Tuple

import paddle
import paddle.nn as nn
import paddle.nn.functional as F

from paddle3d.apis import manager
from paddle3d.geometries import BBoxes2D, BBoxes3D, CoordMode
from paddle3d.models.base import BaseMonoModel
from paddle3d.models.detection.smoke.processor import PostProcessor
from paddle3d.models.detection.smoke.smoke_loss import SMOKELossComputation
from paddle3d.sample import Sample
from paddle3d.utils.logger import logger


@manager.MODELS.add_component
class SMOKE(BaseMonoModel):
    """
    """

    def __init__(self,
                 backbone,
                 head,
                 depth_ref: Tuple,
                 dim_ref: Tuple,
                 max_detection: int = 50,
                 pred_2d: bool = True,
                 box_with_velocity: bool = False):
        super().__init__(
            box_with_velocity=box_with_velocity,
            need_camera_to_image=True,
            need_lidar_to_camera=False,
            need_down_ratios=True)

        self.backbone = backbone
        self.heads = head
        self.init_weight()
        self.loss_computation = SMOKELossComputation(
            depth_ref=depth_ref,
            dim_ref=dim_ref,
            reg_loss="DisL1",
            loss_weight=[1., 10.],
            max_objs=max_detection)

        self.post_process = PostProcessor(
            depth_ref=depth_ref,
            dim_ref=dim_ref,
            reg_head=self.heads.reg_heads,
            max_detection=max_detection,
            pred_2d=pred_2d)

    def export_forward(self, samples):
        images = samples['images']
        features = self.backbone(images)

        if isinstance(features, (list, tuple)):
            features = features[-1]

        predictions = self.heads(features)
        return self.post_process.export_forward(
            predictions, [samples['trans_cam_to_img'], samples['down_ratios']])

    def train_forward(self, samples):
        images = samples['data']
        features = self.backbone(images)

        if isinstance(features, (list, tuple)):
            features = features[-1]

        predictions = self.heads(features)
<<<<<<< HEAD
=======
        if not self.training:
            bs = predictions[0].shape[0]
            predictions = self.post_process(predictions, samples['target'])
            res = [
                self._parse_results_to_sample(predictions, samples, i)
                for i in range(bs)
            ]
            return {'preds': res}
>>>>>>> 091d9bb5

        loss = self.loss_computation(predictions, samples['target'])
        return {'loss': loss}

    def test_forward(self, samples):
        images = samples['data']
        features = self.backbone(images)

        if isinstance(features, (list, tuple)):
            features = features[-1]

        predictions = self.heads(features)
        # TODO: Inefficient temporary solution, fix this by perform batched post-processing
        res = []
        bs = predictions[0].shape[0]
        for i in range(bs):
            inputs = [
                predictions[0][i].unsqueeze(0), predictions[1][i].unsqueeze(0)
            ]
            prediction = self.post_process(inputs, samples['target'])
            res.append(self._parse_results_to_sample(prediction, samples, i))

        return {'preds': res}

    def init_weight(self, bias_lr_factor=2):
        for sublayer in self.sublayers():
            if hasattr(sublayer, 'bias') and sublayer.bias is not None:
                sublayer.bias.optimize_attr['learning_rate'] = bias_lr_factor

    def _parse_results_to_sample(self, results: paddle.Tensor, sample: dict,
                                 index: int):
        ret = Sample(sample['path'][index], sample['modality'][index])
        ret.meta.update(
            {key: value[index]
             for key, value in sample['meta'].items()})

        if 'calibs' in sample:
            ret.calibs = [
                sample['calibs'][i][index]
                for i in range(len(sample['calibs']))
            ]

        if results.shape[0] != 0:
            results = results[results[:, 14] == index][:, :14]
            results = results.numpy()
            clas = results[:, 0]
            bboxes_2d = BBoxes2D(results[:, 2:6])

            # TODO: fix hard code here
            bboxes_3d = BBoxes3D(
                results[:, [9, 10, 11, 8, 6, 7, 12]],
                coordmode=CoordMode.KittiCamera,
                origin=(0.5, 1, 0.5),
                rot_axis=1)

            confidences = results[:, 13]

            ret.confidences = confidences
            ret.bboxes_2d = bboxes_2d
            ret.bboxes_3d = bboxes_3d
            ret.labels = clas

        return ret<|MERGE_RESOLUTION|>--- conflicted
+++ resolved
@@ -83,18 +83,6 @@
             features = features[-1]
 
         predictions = self.heads(features)
-<<<<<<< HEAD
-=======
-        if not self.training:
-            bs = predictions[0].shape[0]
-            predictions = self.post_process(predictions, samples['target'])
-            res = [
-                self._parse_results_to_sample(predictions, samples, i)
-                for i in range(bs)
-            ]
-            return {'preds': res}
->>>>>>> 091d9bb5
-
         loss = self.loss_computation(predictions, samples['target'])
         return {'loss': loss}
 
@@ -106,16 +94,12 @@
             features = features[-1]
 
         predictions = self.heads(features)
-        # TODO: Inefficient temporary solution, fix this by perform batched post-processing
-        res = []
         bs = predictions[0].shape[0]
-        for i in range(bs):
-            inputs = [
-                predictions[0][i].unsqueeze(0), predictions[1][i].unsqueeze(0)
-            ]
-            prediction = self.post_process(inputs, samples['target'])
-            res.append(self._parse_results_to_sample(prediction, samples, i))
-
+        predictions = self.post_process(predictions, samples['target'])
+        res = [
+            self._parse_results_to_sample(predictions, samples, i)
+            for i in range(bs)
+        ]
         return {'preds': res}
 
     def init_weight(self, bias_lr_factor=2):
