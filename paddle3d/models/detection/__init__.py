# Copyright (c) 2022 PaddlePaddle Authors. All Rights Reserved.
#
# Licensed under the Apache License, Version 2.0 (the "License");
# you may not use this file except in compliance with the License.
# You may obtain a copy of the License at
#
#    http://www.apache.org/licenses/LICENSE-2.0
#
# Unless required by applicable law or agreed to in writing, software
# distributed under the License is distributed on an "AS IS" BASIS,
# WITHOUT WARRANTIES OR CONDITIONS OF ANY KIND, either express or implied.
# See the License for the specific language governing permissions and
# limitations under the License.

<<<<<<< HEAD
from . import bevformer, caddn, centerpoint, iassd, petr, pointpillars, smoke
from .bevformer import *
=======
from . import caddn, centerpoint, iassd, pointpillars, smoke, pv_rcnn, voxel_rcnn
>>>>>>> 962b43cb
from .caddn import *
from .centerpoint import *
from .iassd import *
from .petr import *
from .pointpillars import *
from .pv_rcnn import *
from .smoke import *
from .voxel_rcnn import *<|MERGE_RESOLUTION|>--- conflicted
+++ resolved
@@ -12,12 +12,9 @@
 # See the License for the specific language governing permissions and
 # limitations under the License.
 
-<<<<<<< HEAD
-from . import bevformer, caddn, centerpoint, iassd, petr, pointpillars, smoke
+from . import bevformer, caddn, centerpoint, iassd, petr, pointpillars, smoke, pv_rcnn, voxel_rcnn
+from . import caddn, centerpoint, iassd, pointpillars, smoke, pv_rcnn, voxel_rcnn
 from .bevformer import *
-=======
-from . import caddn, centerpoint, iassd, pointpillars, smoke, pv_rcnn, voxel_rcnn
->>>>>>> 962b43cb
 from .caddn import *
 from .centerpoint import *
 from .iassd import *
