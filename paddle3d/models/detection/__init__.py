# Copyright (c) 2022 PaddlePaddle Authors. All Rights Reserved.
#
# Licensed under the Apache License, Version 2.0 (the "License");
# you may not use this file except in compliance with the License.
# You may obtain a copy of the License at
#
#    http://www.apache.org/licenses/LICENSE-2.0
#
# Unless required by applicable law or agreed to in writing, software
# distributed under the License is distributed on an "AS IS" BASIS,
# WITHOUT WARRANTIES OR CONDITIONS OF ANY KIND, either express or implied.
# See the License for the specific language governing permissions and
# limitations under the License.

<<<<<<< HEAD
from . import caddn, centerpoint, pointpillars, pv_rcnn, smoke, voxel_rcnn
=======
from . import caddn, centerpoint, iassd, pointpillars, smoke
>>>>>>> bb6e6267
from .caddn import *
from .centerpoint import *
from .iassd import *
from .petr import *
from .pointpillars import *
from .pv_rcnn import *
from .smoke import *
from .voxel_rcnn import *<|MERGE_RESOLUTION|>--- conflicted
+++ resolved
@@ -12,11 +12,7 @@
 # See the License for the specific language governing permissions and
 # limitations under the License.
 
-<<<<<<< HEAD
-from . import caddn, centerpoint, pointpillars, pv_rcnn, smoke, voxel_rcnn
-=======
-from . import caddn, centerpoint, iassd, pointpillars, smoke
->>>>>>> bb6e6267
+from . import caddn, centerpoint, iassd, pointpillars, smoke, pv_rcnn, voxel_rcnn
 from .caddn import *
 from .centerpoint import *
 from .iassd import *
