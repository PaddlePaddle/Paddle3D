# Copyright (c) 2022 PaddlePaddle Authors. All Rights Reserved.
#
# Licensed under the Apache License, Version 2.0 (the "License");
# you may not use this file except in compliance with the License.
# You may obtain a copy of the License at
#
#    http://www.apache.org/licenses/LICENSE-2.0
#
# Unless required by applicable law or agreed to in writing, software
# distributed under the License is distributed on an "AS IS" BASIS,
# WITHOUT WARRANTIES OR CONDITIONS OF ANY KIND, either express or implied.
# See the License for the specific language governing permissions and
# limitations under the License.

# ------------------------------------------------------------------------
# Copyright (c) 2022 megvii-model. All Rights Reserved.
# ------------------------------------------------------------------------
# Modified from DETR3D (https://github.com/WangYueFt/detr3d)
# Copyright (c) 2021 Wang, Yue
import os
from os import path as osp

import numpy as np
import paddle
import paddle.nn as nn
import paddle.nn.functional as F
from PIL import Image

from paddle3d.apis import manager
from paddle3d.geometries import BBoxes3D
from paddle3d.sample import Sample, SampleMeta
from paddle3d.utils import dtype2float32


class GridMask(nn.Layer):
    def __init__(self,
                 use_h,
                 use_w,
                 rotate=1,
                 offset=False,
                 ratio=0.5,
                 mode=0,
                 prob=1.):
        super(GridMask, self).__init__()
        self.use_h = use_h
        self.use_w = use_w
        self.rotate = rotate
        self.offset = offset
        self.ratio = ratio
        self.mode = mode
        self.st_prob = prob
        self.prob = prob

    def set_prob(self, epoch, max_epoch):
        self.prob = self.st_prob * epoch / max_epoch  #+ 1.#0.5

    def forward(self, x):
        if np.random.rand() > self.prob or not self.training:
            return x
        n, c, h, w = x.shape
        x = x.reshape([-1, h, w])
        hh = int(1.5 * h)
        ww = int(1.5 * w)
        d = np.random.randint(2, h)
        self.l = min(max(int(d * self.ratio + 0.5), 1), d - 1)
        mask = np.ones((hh, ww), np.float32)
        st_h = np.random.randint(d)
        st_w = np.random.randint(d)
        if self.use_h:
            for i in range(hh // d):
                s = d * i + st_h
                t = min(s + self.l, hh)
                mask[s:t, :] *= 0
        if self.use_w:
            for i in range(ww // d):
                s = d * i + st_w
                t = min(s + self.l, ww)
                mask[:, s:t] *= 0

        r = np.random.randint(self.rotate)
        mask = Image.fromarray(np.uint8(mask))
        mask = mask.rotate(r)
        mask = np.asarray(mask)
        mask = mask[(hh - h) // 2:(hh - h) // 2 +
                    h, (ww - w) // 2:(ww - w) // 2 + w]

        mask = paddle.to_tensor(mask).astype('float32')
        if self.mode == 1:
            mask = 1 - mask
        mask = mask.expand_as(x)
        if self.offset:
            offset = paddle.to_tensor(
                2 * (np.random.rand(h, w) - 0.5)).astype('float32')
            x = x * mask + offset * (1 - mask)
        else:
            x = x * mask

        return x.reshape([n, c, h, w])


def bbox3d2result(bboxes, scores, labels, attrs=None):
    """Convert detection results to a list of numpy arrays.
    """
    result_dict = dict(
        boxes_3d=bboxes.cpu(), scores_3d=scores.cpu(), labels_3d=labels.cpu())

    if attrs is not None:
        result_dict['attrs_3d'] = attrs.cpu()

    return result_dict


@manager.MODELS.add_component
class Petr3D(nn.Layer):
    """Petr3D."""

    def __init__(self,
                 use_grid_mask=False,
                 backbone=None,
                 neck=None,
                 pts_bbox_head=None,
                 img_roi_head=None,
                 img_rpn_head=None,
                 train_cfg=None,
                 test_cfg=None,
                 pretrained=None,
                 use_recompute=False,
                 us_ms=False,
                 multi_scale=None):
        super(Petr3D, self).__init__()
        self.pts_bbox_head = pts_bbox_head
        self.backbone = backbone
        self.neck = neck
        self.use_grid_mask = use_grid_mask
        self.use_recompute = use_recompute
        self.us_ms = us_ms
        if self.us_ms:
            self.multi_scale = multi_scale

        if use_grid_mask:
            self.grid_mask = GridMask(
                True, True, rotate=1, offset=False, ratio=0.5, mode=1, prob=0.7)

        self.init_weight()

    def init_weight(self, bias_lr_factor=0.1):
        for _, param in self.backbone.named_parameters():
            param.optimize_attr['learning_rate'] = bias_lr_factor

        self.pts_bbox_head.init_weights()

    def extract_img_feat(self, img, img_metas):
        """Extract features of images."""
        if isinstance(img, list):
            img = paddle.stack(img, axis=0)

        B = img.shape[0]
        if img is not None:
            input_shape = img.shape[-2:]
            # update real input shape of each single img
            if not (hasattr(self, 'export_model') and self.export_model):
                for img_meta in img_metas:
                    img_meta.update(input_shape=input_shape)
            if img.dim() == 5:
                if img.shape[0] == 1 and img.shape[1] != 1:
                    if hasattr(self, 'export_model') and self.export_model:
                        img = img.squeeze()
                    else:
                        img.squeeze_()
                else:
                    B, N, C, H, W = img.shape
                    img = img.reshape([B * N, C, H, W])
            if self.use_grid_mask:
                img = self.grid_mask(img)
            if self.us_ms:
                ms_img = []
                img_feats = []
                for scale in self.multi_scale:
                    s_img = F.interpolate(
                        img,
                        scale_factor=scale,
                        mode='bilinear',
                        align_corners=True)
                    ms_img.append(ms_img)
                    img_feat = self.backbone(s_img)
                    if isinstance(img_feat, dict):
                        img_feat = list(img_feat.values())
                    img_feats.append(img_feat)
                if len(self.multi_scale) > 1:
                    for i, scale in enumerate(self.multi_scale):
                        img_feats[i] = self.neck(img_feats[i])
                    if len(self.multi_scale) == 2:
                        img_feats = [
                            paddle.concat((img_feats[1][-2],
                                           F.interpolate(
                                               img_feats[0][-2],
                                               scale_factor=self.multi_scale[1]
                                               / self.multi_scale[0],
                                               mode='bilinear',
                                               align_corners=True)), 1)
                        ]
                    if len(self.multi_scale) == 3:
                        img_feats = [
                            paddle.concat((img_feats[2][-2],
                                           F.interpolate(
                                               img_feats[0][-2],
                                               scale_factor=self.multi_scale[2]
                                               / self.multi_scale[0],
                                               mode='bilinear',
                                               align_corners=True),
                                           F.interpolate(
                                               img_feats[1][-2],
                                               scale_factor=self.multi_scale[2]
                                               / self.multi_scale[1],
                                               mode='bilinear',
                                               align_corners=True)), 1)
                        ]
                else:
                    img_feats = self.neck(img_feats[-1])
            else:
                img_feats = self.backbone(img)
                if isinstance(img_feats, dict):
                    img_feats = list(img_feats.values())
                img_feats = self.neck(img_feats)
        else:
            return None

        img_feats_reshaped = []
        for img_feat in img_feats:
            BN, C, H, W = img_feat.shape
            img_feats_reshaped.append(
                img_feat.reshape([B, int(BN / B), C, H, W]))

        return img_feats_reshaped

    def extract_feat(self, img, img_metas):
        """Extract features from images and points."""
        img_feats = self.extract_img_feat(img, img_metas)
        return img_feats

    def forward_pts_train(self,
                          pts_feats,
                          gt_bboxes_3d,
                          gt_labels_3d,
                          img_metas,
                          gt_bboxes_ignore=None):
        """
        """
        outs = self.pts_bbox_head(pts_feats, img_metas)
        loss_inputs = [gt_bboxes_3d, gt_labels_3d, outs]
        losses = self.pts_bbox_head.loss(*loss_inputs)

        return losses

    def forward(self, samples, **kwargs):
        """
        """
        if self.training:
            self.backbone.train()
            return self.forward_train(samples, **kwargs)
        else:
            return self.forward_test(samples, **kwargs)

    def forward_train(self,
                      samples=None,
                      points=None,
                      img_metas=None,
                      gt_bboxes_3d=None,
                      gt_labels_3d=None,
                      gt_labels=None,
                      gt_bboxes=None,
                      img=None,
                      proposals=None,
                      gt_bboxes_ignore=None,
                      img_depth=None,
                      img_mask=None):
        """
        """

        if samples is not None:
            img_metas = samples['meta']
            img = samples['img']
            gt_labels_3d = samples['gt_labels_3d']
            gt_bboxes_3d = samples['gt_bboxes_3d']

        if hasattr(self, 'amp_cfg_'):
            with paddle.amp.auto_cast(**self.amp_cfg_):
                img_feats = self.extract_feat(img=img, img_metas=img_metas)
            img_feats = dtype2float32(img_feats)
        else:
            img_feats = self.extract_feat(img=img, img_metas=img_metas)

        losses = dict()
        losses_pts = self.forward_pts_train(
            img_feats, gt_bboxes_3d, gt_labels_3d, img_metas, gt_bboxes_ignore)
        losses.update(losses_pts)

        return dict(loss=losses)

    def forward_test(self, samples, img=None, **kwargs):
        img_metas = samples['meta']
        img = samples['img']

        img = [img] if img is None else img

        results = self.simple_test(img_metas, img, **kwargs)
        return dict(preds=self._parse_results_to_sample(results, samples))

    def simple_test_pts(self, x, img_metas, rescale=False):
        """Test function of point cloud branch."""

        outs = self.pts_bbox_head(x, img_metas)
        bbox_list = self.pts_bbox_head.get_bboxes(
            outs, img_metas, rescale=rescale)

        bbox_results = [
            bbox3d2result(bboxes, scores, labels)
            for bboxes, scores, labels in bbox_list
        ]
        return bbox_results

    def simple_test(self, img_metas, img=None, rescale=False):
        """Test function without augmentaiton."""
        img_feats = self.extract_feat(img=img, img_metas=img_metas)

        bbox_list = [dict() for i in range(len(img_metas))]
        bbox_pts = self.simple_test_pts(img_feats, img_metas, rescale=rescale)
        for result_dict, pts_bbox in zip(bbox_list, bbox_pts):
            result_dict['pts_bbox'] = pts_bbox
        return bbox_list

    def _parse_results_to_sample(self, results: dict, sample: dict):
        num_samples = len(results)
        new_results = []
        for i in range(num_samples):
            data = Sample(None, sample["modality"][i])
            bboxes_3d = results[i]['pts_bbox']["boxes_3d"].numpy()
            labels = results[i]['pts_bbox']["labels_3d"].numpy()
            confidences = results[i]['pts_bbox']["scores_3d"].numpy()
            bottom_center = bboxes_3d[:, :3]
            gravity_center = np.zeros_like(bottom_center)
            gravity_center[:, :2] = bottom_center[:, :2]
            gravity_center[:, 2] = bottom_center[:, 2] + bboxes_3d[:, 5] * 0.5
            bboxes_3d[:, :3] = gravity_center
            data.bboxes_3d = BBoxes3D(bboxes_3d[:, 0:7])
            data.bboxes_3d.coordmode = 'Lidar'
            data.bboxes_3d.origin = [0.5, 0.5, 0.5]
            data.bboxes_3d.rot_axis = 2
            data.bboxes_3d.velocities = bboxes_3d[:, 7:9]
            data['bboxes_3d_numpy'] = bboxes_3d[:, 0:7]
            data['bboxes_3d_coordmode'] = 'Lidar'
            data['bboxes_3d_origin'] = [0.5, 0.5, 0.5]
            data['bboxes_3d_rot_axis'] = 2
            data['bboxes_3d_velocities'] = bboxes_3d[:, 7:9]
            data.labels = labels
            data.confidences = confidences
            data.meta = SampleMeta(id=sample["meta"][i]['id'])
            if "calibs" in sample:
                calib = [calibs.numpy()[i] for calibs in sample["calibs"]]
                data.calibs = calib
            new_results.append(data)
        return new_results

    def aug_test_pts(self, feats, img_metas, rescale=False):
        feats_list = []
        for j in range(len(feats[0])):
            feats_list_level = []
            for i in range(len(feats)):
                feats_list_level.append(feats[i][j])
            feats_list.append(paddle.stack(feats_list_level, -1).mean(-1))
        outs = self.pts_bbox_head(feats_list, img_metas)
        bbox_list = self.pts_bbox_head.get_bboxes(
            outs, img_metas, rescale=rescale)
        bbox_results = [
            bbox3d2result(bboxes, scores, labels)
            for bboxes, scores, labels in bbox_list
        ]
        return bbox_results

    def aug_test(self, img_metas, imgs=None, rescale=False):
        """Test function with augmentaiton."""
        img_feats = self.extract_feats(img_metas, imgs)
        img_metas = img_metas[0]
        bbox_list = [dict() for i in range(len(img_metas))]
        bbox_pts = self.aug_test_pts(img_feats, img_metas, rescale)
        for result_dict, pts_bbox in zip(bbox_list, bbox_pts):
            result_dict['pts_bbox'] = pts_bbox
        return bbox_list

    def export_forward(self, img, img_metas, time_stamp=None):
        img_metas['image_shape'] = img.shape[-2:]
        img_feats = self.extract_feat(img=img, img_metas=None)

        bbox_list = [dict() for i in range(len(img_metas))]
        self.pts_bbox_head.export_model = True
        outs = self.pts_bbox_head.export_forward(img_feats, img_metas,
                                                 time_stamp)
        bbox_list = self.pts_bbox_head.get_bboxes(outs, None, rescale=True)
        return bbox_list

    def export(self, save_dir: str, **kwargs):
        self.forward = self.export_forward
        self.export_model = True
<<<<<<< HEAD
        image_spec = paddle.static.InputSpec(
            shape=[1, 6, 3, 320, 800], dtype="float32")
=======

        num_cams = 12 if self.pts_bbox_head.with_time else 6
        image_spec = paddle.static.InputSpec(
            shape=[1, num_cams, 3, 320, 800], dtype="float32")
>>>>>>> 0b064387
        img2lidars_spec = {
            "img2lidars":
            paddle.static.InputSpec(
                shape=[1, num_cams, 4, 4], name='img2lidars'),
        }

        input_spec = [image_spec, img2lidars_spec]

        model_name = "petr_inference"
        if self.pts_bbox_head.with_time:
            time_spec = paddle.static.InputSpec(
                shape=[1, num_cams], dtype="float32")
            input_spec.append(time_spec)
            model_name = "petrv2_inference"

        paddle.jit.to_static(self, input_spec=input_spec)

        paddle.jit.save(self, os.path.join(save_dir, model_name))<|MERGE_RESOLUTION|>--- conflicted
+++ resolved
@@ -401,15 +401,10 @@
     def export(self, save_dir: str, **kwargs):
         self.forward = self.export_forward
         self.export_model = True
-<<<<<<< HEAD
-        image_spec = paddle.static.InputSpec(
-            shape=[1, 6, 3, 320, 800], dtype="float32")
-=======
 
         num_cams = 12 if self.pts_bbox_head.with_time else 6
         image_spec = paddle.static.InputSpec(
             shape=[1, num_cams, 3, 320, 800], dtype="float32")
->>>>>>> 0b064387
         img2lidars_spec = {
             "img2lidars":
             paddle.static.InputSpec(
