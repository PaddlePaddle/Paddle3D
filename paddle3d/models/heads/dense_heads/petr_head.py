# Copyright (c) 2022 PaddlePaddle Authors. All Rights Reserved.
#
# Licensed under the Apache License, Version 2.0 (the "License");
# you may not use this file except in compliance with the License.
# You may obtain a copy of the License at
#
#    http://www.apache.org/licenses/LICENSE-2.0
#
# Unless required by applicable law or agreed to in writing, software
# distributed under the License is distributed on an "AS IS" BASIS,
# WITHOUT WARRANTIES OR CONDITIONS OF ANY KIND, either express or implied.
# See the License for the specific language governing permissions and
# limitations under the License.

# ------------------------------------------------------------------------
# Copyright (c) 2022 megvii-model. All Rights Reserved.
# ------------------------------------------------------------------------
# Modified from DETR3D (https://github.com/WangYueFt/detr3d)
# Copyright (c) 2021 Wang, Yue
# ------------------------------------------------------------------------
# Modified from mmdetection3d (https://github.com/open-mmlab/mmdetection3d)
# Copyright (c) OpenMMLab. All rights reserved.
# ------------------------------------------------------------------------

import copy
import math
from functools import partial

import numpy as np
import paddle
import paddle.nn as nn
import paddle.nn.functional as F

from paddle3d.apis import manager
from paddle3d.models.heads.dense_heads.target_assigner.hungarian_assigner import (
    HungarianAssigner3D, nan_to_num, normalize_bbox)
from paddle3d.models.layers import param_init
from paddle3d.models.layers.layer_libs import NormedLinear, inverse_sigmoid
from paddle3d.models.losses.focal_loss import FocalLoss, WeightedFocalLoss
from paddle3d.models.losses.weight_loss import WeightedL1Loss

from .samplers.pseudo_sampler import PseudoSampler


def reduce_mean(tensor):
    """"Obtain the mean of tensor on different GPUs."""
    if not paddle.distributed.is_initialized():
        return tensor
    tensor = tensor.clone()
    paddle.distributed.all_reduce(
        tensor.scale_(1. / paddle.distributed.get_world_size()))
    return tensor


def multi_apply(func, *args, **kwargs):
    """Apply function to a list of arguments.
    """
    pfunc = partial(func, **kwargs) if kwargs else func
    map_results = map(pfunc, *args)
    return tuple(map(list, zip(*map_results)))


def pos2posemb3d(pos, num_pos_feats=128, temperature=10000):
    scale = 2 * math.pi
    pos = pos * scale
    dim_t = paddle.arange(num_pos_feats, dtype='int32')
    dim_t = temperature**(2 * (dim_t // 2) / num_pos_feats)
    pos_x = pos[..., 0, None] / dim_t
    pos_y = pos[..., 1, None] / dim_t
    pos_z = pos[..., 2, None] / dim_t
    pos_x = paddle.stack((pos_x[..., 0::2].sin(), pos_x[..., 1::2].cos()),
                         axis=-1).flatten(-2)
    pos_y = paddle.stack((pos_y[..., 0::2].sin(), pos_y[..., 1::2].cos()),
                         axis=-1).flatten(-2)
    pos_z = paddle.stack((pos_z[..., 0::2].sin(), pos_z[..., 1::2].cos()),
                         axis=-1).flatten(-2)
    posemb = paddle.concat((pos_y, pos_x, pos_z), axis=-1)
    return posemb


class SELayer(nn.Layer):
    def __init__(self, channels, act_layer=nn.ReLU, gate_layer=nn.Sigmoid):
        super().__init__()
        self.conv_reduce = nn.Conv2D(channels, channels, 1, bias_attr=True)
        self.act1 = act_layer()
        self.conv_expand = nn.Conv2D(channels, channels, 1, bias_attr=True)
        self.gate = gate_layer()

    def forward(self, x, x_se):
        x_se = self.conv_reduce(x_se)
        x_se = self.act1(x_se)
        x_se = self.conv_expand(x_se)
        return x * self.gate(x_se)


class RegLayer(nn.Layer):
    def __init__(
            self,
            embed_dims=256,
            shared_reg_fcs=2,
            group_reg_dims=(2, 1, 3, 2, 2),  # xy, z, size, rot, velo
            act_layer=nn.ReLU,
            drop=0.0):
        super().__init__()

        reg_branch = []
        for _ in range(shared_reg_fcs):
            reg_branch.append(nn.Linear(embed_dims, embed_dims))
            reg_branch.append(act_layer())
            reg_branch.append(nn.Dropout(drop))
        self.reg_branch = nn.Sequential(*reg_branch)

        self.task_heads = nn.LayerList()
        for reg_dim in group_reg_dims:
            task_head = nn.Sequential(
                nn.Linear(embed_dims, embed_dims), act_layer(),
                nn.Linear(embed_dims, reg_dim))
            self.task_heads.append(task_head)

    def forward(self, x):
        reg_feat = self.reg_branch(x)
        outs = []
        for task_head in self.task_heads:
            out = task_head(reg_feat.clone())
            outs.append(out)
        outs = paddle.concat(outs, -1)
        return outs


@manager.HEADS.add_component
class PETRHead(nn.Layer):
    """Implements the DETR transformer head.
    See `paper: End-to-End Object Detection with Transformers
    <https://arxiv.org/pdf/2005.12872>`_ for details.
    """

    def __init__(
            self,
            num_classes,
            in_channels,
            num_query=100,
            num_reg_fcs=2,
            transformer=None,
            sync_cls_avg_factor=False,
            positional_encoding=None,
            code_weights=None,
            bbox_coder=None,
            loss_cls=None,
            loss_bbox=None,
            loss_iou=None,
            assigner=None,
            with_position=True,
            with_multiview=False,
            depth_step=0.8,
            depth_num=64,
            LID=False,
            depth_start=1,
            position_level=0,
            position_range=[-65, -65, -8.0, 65, 65, 8.0],
            group_reg_dims=(2, 1, 3, 2, 2),  # xy, z, size, rot, velo
            scalar=5,
            noise_scale=0.4,
            noise_trans=0.0,
            dn_weight=1.0,
            split=0.5,
            init_cfg=None,
            normedlinear=False,
            with_fpe=False,
            with_time=False,
            with_multi=False,
            with_denoise=False,
            **kwargs):

        if 'code_size' in kwargs:
            self.code_size = kwargs['code_size']
        else:
            self.code_size = 10
        if code_weights is not None:
            self.code_weights = code_weights
        else:
            self.code_weights = [
                1.0, 1.0, 1.0, 1.0, 1.0, 1.0, 1.0, 1.0, 0.2, 0.2
            ]
        self.code_weights = self.code_weights[:self.code_size]
        self.bg_cls_weight = 0
        self.sync_cls_avg_factor = sync_cls_avg_factor

        self.assigner = HungarianAssigner3D(
            pc_range=[-51.2, -51.2, -5.0, 51.2, 51.2, 3.0])

        self.sampler = PseudoSampler()

        self.num_query = num_query
        self.num_classes = num_classes
        self.in_channels = in_channels
        self.num_reg_fcs = num_reg_fcs

        self.fp16_enabled = False
        self.embed_dims = 256
        self.depth_step = depth_step
        self.depth_num = depth_num
        self.position_dim = 3 * self.depth_num
        self.position_range = position_range
        self.LID = LID
        self.depth_start = depth_start
        self.position_level = position_level
        self.with_position = with_position
        self.with_multiview = with_multiview

        self.num_pred = 6
        self.normedlinear = normedlinear
        self.with_fpe = with_fpe
        self.with_time = with_time
        self.with_multi = with_multi
        self.group_reg_dims = group_reg_dims
        self.scalar = scalar
        self.bbox_noise_scale = noise_scale
        self.bbox_noise_trans = noise_trans
        self.dn_weight = dn_weight
        self.split = split
        self.with_denoise = with_denoise
        super(PETRHead, self).__init__()

        self.num_classes = num_classes
        self.in_channels = in_channels

        self.loss_cls = loss_cls

        self.loss_bbox = loss_bbox

        self.cls_out_channels = num_classes

        self.positional_encoding = positional_encoding

        initializer = paddle.nn.initializer.Assign(self.code_weights)
        self.code_weights = self.create_parameter(
            [len(self.code_weights)], default_initializer=initializer)
        self.code_weights.stop_gradient = True

        self.bbox_coder = bbox_coder
        self.pc_range = self.bbox_coder.pc_range
        self._init_layers()
        self.transformer = transformer
        self.pd_eps = paddle.to_tensor(np.finfo('float32').eps)

    def _init_layers(self):
        """Initialize layers of the transformer head."""
        if self.with_position:
            self.input_proj = nn.Conv2D(
                self.in_channels, self.embed_dims, kernel_size=1)
        else:
            self.input_proj = nn.Conv2D(
                self.in_channels, self.embed_dims, kernel_size=1)

        cls_branch = []
        for _ in range(self.num_reg_fcs):
            cls_branch.append(nn.Linear(self.embed_dims, self.embed_dims))
            cls_branch.append(nn.LayerNorm(self.embed_dims))
            cls_branch.append(nn.ReLU())
        if self.normedlinear:
            cls_branch.append(
                NormedLinear(self.embed_dims, self.cls_out_channels))
        else:
            cls_branch.append(nn.Linear(self.embed_dims, self.cls_out_channels))
        fc_cls = nn.Sequential(*cls_branch)

        if self.with_multi:
            reg_branch = RegLayer(self.embed_dims, self.num_reg_fcs,
                                  self.group_reg_dims)
        else:
            reg_branch = []
            for _ in range(self.num_reg_fcs):
                reg_branch.append(nn.Linear(self.embed_dims, self.embed_dims))
                reg_branch.append(nn.ReLU())
            reg_branch.append(nn.Linear(self.embed_dims, self.code_size))
            reg_branch = nn.Sequential(*reg_branch)

        self.cls_branches = nn.LayerList(
            [copy.deepcopy(fc_cls) for _ in range(self.num_pred)])
        self.reg_branches = nn.LayerList(
            [copy.deepcopy(reg_branch) for _ in range(self.num_pred)])

        if self.with_multiview:
            self.adapt_pos3d = nn.Sequential(
                nn.Conv2D(
                    self.embed_dims * 3 // 2,
                    self.embed_dims * 4,
                    kernel_size=1,
                    stride=1,
                    padding=0),
                nn.ReLU(),
                nn.Conv2D(
                    self.embed_dims * 4,
                    self.embed_dims,
                    kernel_size=1,
                    stride=1,
                    padding=0),
            )
        else:
            self.adapt_pos3d = nn.Sequential(
                nn.Conv2D(
                    self.embed_dims,
                    self.embed_dims,
                    kernel_size=1,
                    stride=1,
                    padding=0),
                nn.ReLU(),
                nn.Conv2D(
                    self.embed_dims,
                    self.embed_dims,
                    kernel_size=1,
                    stride=1,
                    padding=0),
            )

        if self.with_position:
            self.position_encoder = nn.Sequential(
                nn.Conv2D(
                    self.position_dim,
                    self.embed_dims * 4,
                    kernel_size=1,
                    stride=1,
                    padding=0),
                nn.ReLU(),
                nn.Conv2D(
                    self.embed_dims * 4,
                    self.embed_dims,
                    kernel_size=1,
                    stride=1,
                    padding=0),
            )

        self.reference_points = nn.Embedding(self.num_query, 3)
        self.query_embedding = nn.Sequential(
            nn.Linear(self.embed_dims * 3 // 2, self.embed_dims),
            nn.ReLU(),
            nn.Linear(self.embed_dims, self.embed_dims),
        )
        if self.with_fpe:
            self.fpe = SELayer(self.embed_dims)

    def init_weights(self):
        """Initialize weights of the transformer head."""
        # The initialization for transformer is important
        self.input_proj.apply(param_init.reset_parameters)
        self.cls_branches.apply(param_init.reset_parameters)
        self.reg_branches.apply(param_init.reset_parameters)
        self.adapt_pos3d.apply(param_init.reset_parameters)

        if self.with_position:
            self.position_encoder.apply(param_init.reset_parameters)

        if self.with_fpe:
            self.fpe.apply(param_init.reset_parameters)

        self.transformer.init_weights()
        param_init.uniform_init(self.reference_points.weight, 0, 1)
        if self.loss_cls.use_sigmoid:
            bias_val = param_init.init_bias_by_prob(0.01)
            for m in self.cls_branches:
                param_init.constant_init(m[-1].bias, value=bias_val)

    def position_embeding(self, img_feats, img_metas, masks=None):
        eps = 1e-5
        if hasattr(self, 'export_model') and self.export_model:
            pad_h, pad_w = img_metas['image_shape']
        else:
            pad_h, pad_w, _ = img_metas[0]['pad_shape'][0]

        B, N, C, H, W = img_feats[self.position_level].shape
        coords_h = paddle.arange(H, dtype='float32') * pad_h / H
        coords_w = paddle.arange(W, dtype='float32') * pad_w / W

        if self.LID:
            index = paddle.arange(
                start=0, end=self.depth_num, step=1, dtype='float32')
            index_1 = index + 1
            bin_size = (self.position_range[3] - self.depth_start) / (
                self.depth_num * (1 + self.depth_num))
            coords_d = self.depth_start + bin_size * index * index_1
        else:
            index = paddle.arange(
                start=0, end=self.depth_num, step=1, dtype='float32')
            bin_size = (
                self.position_range[3] - self.depth_start) / self.depth_num
            coords_d = self.depth_start + bin_size * index

        D = coords_d.shape[0]
        # W, H, D, 3
        coords = paddle.stack(paddle.meshgrid(
            [coords_w, coords_h, coords_d])).transpose([1, 2, 3, 0])
        coords = paddle.concat((coords, paddle.ones_like(coords[..., :1])), -1)
        coords[..., :2] = coords[..., :2] * paddle.maximum(
            coords[..., 2:3],
            paddle.ones_like(coords[..., 2:3]) * eps)

        if not (hasattr(self, 'export_model') and self.export_model):
            img2lidars = []
            for img_meta in img_metas:
                img2lidar = []
                for i in range(len(img_meta['lidar2img'])):
                    img2lidar.append(np.linalg.inv(img_meta['lidar2img'][i]))
                img2lidars.append(np.asarray(img2lidar))

            img2lidars = np.asarray(img2lidars)

            # (B, N, 4, 4)
            img2lidars = paddle.to_tensor(img2lidars).astype(coords.dtype)
        else:
            img2lidars = img_metas['img2lidars']

        coords = coords.reshape([1, 1, W, H, D, 4]).tile(
            [B, N, 1, 1, 1, 1]).reshape([B, N, W, H, D, 4, 1])

        img2lidars = img2lidars.reshape([B, N, 1, 1, 1, 16]).tile(
            [1, 1, W, H, D, 1]).reshape([B, N, W, H, D, 4, 4])

        coords3d = paddle.matmul(img2lidars, coords)
        coords3d = coords3d.reshape(coords3d.shape[:-1])[..., :3]
        coords3d[..., 0:1] = (coords3d[..., 0:1] - self.position_range[0]) / (
            self.position_range[3] - self.position_range[0])
        coords3d[..., 1:2] = (coords3d[..., 1:2] - self.position_range[1]) / (
            self.position_range[4] - self.position_range[1])
        coords3d[..., 2:3] = (coords3d[..., 2:3] - self.position_range[2]) / (
            self.position_range[5] - self.position_range[2])

        coords_mask = (coords3d > 1.0) | (coords3d < 0.0)
        coords_mask = coords_mask.astype('float32').flatten(-2).sum(-1) > (
            D * 0.5)
        coords_mask = masks | coords_mask.transpose([0, 1, 3, 2])

        coords3d = coords3d.transpose([0, 1, 4, 5, 3, 2]).reshape(
            [B * N, self.depth_num * 3, H, W])

        coords3d = inverse_sigmoid(coords3d)
        coords_position_embeding = self.position_encoder(coords3d)

        return coords_position_embeding.reshape([B, N, self.embed_dims, H,
                                                 W]), coords_mask

    def prepare_for_dn(self, batch_size, reference_points, img_metas):
        if self.training:

            def get_gravity_center(bboxes):
                bottom_center = bboxes[:, :3]
                gravity_center = np.zeros_like(bottom_center)
                gravity_center[:, :2] = bottom_center[:, :2]
                gravity_center[:, 2] = bottom_center[:, 2] + bboxes[:, 5] * 0.5
                return gravity_center

            targets = [
                paddle.concat(
                    (paddle.to_tensor(
                        get_gravity_center(img_meta['gt_bboxes_3d'])),
                     paddle.to_tensor(img_meta['gt_bboxes_3d'][:, 3:])),
                    axis=1) for img_meta in img_metas
            ]
            labels = [img_meta['gt_labels_3d'] for img_meta in img_metas]
            known = [(paddle.ones_like(t)) for t in labels]
            know_idx = known
            unmask_bbox = unmask_label = paddle.concat(known)
            known_num = [t.shape[0] for t in targets]
            labels = paddle.concat([t for t in labels])
            boxes = paddle.concat([t for t in targets])
            batch_idx = paddle.concat(
                [paddle.full((t.shape[0], ), i) for i, t in enumerate(targets)])

            known_indice = paddle.nonzero(unmask_label + unmask_bbox)
            known_indice = known_indice.reshape([-1])
            # add noise
            groups = min(self.scalar, self.num_query // max(known_num))
            known_indice = known_indice.tile([self.scalar, 1]).reshape([-1])
            known_labels = labels.tile([self.scalar,
                                        1]).reshape([-1]).astype('int64')
            known_bid = batch_idx.tile([self.scalar, 1]).reshape([-1])
            known_bboxs = boxes.tile([self.scalar, 1])
            known_bbox_center = known_bboxs[:, :3].clone()
            known_bbox_scale = known_bboxs[:, 3:6].clone()

            if self.bbox_noise_scale > 0:
                diff = known_bbox_scale / 2 + self.bbox_noise_trans
                rand_prob = paddle.rand(known_bbox_center.shape) * 2 - 1.0
                known_bbox_center += paddle.multiply(
                    rand_prob, diff) * self.bbox_noise_scale
                known_bbox_center[..., 0:1] = (
                    known_bbox_center[..., 0:1] - self.pc_range[0]) / (
                        self.pc_range[3] - self.pc_range[0])
                known_bbox_center[..., 1:2] = (
                    known_bbox_center[..., 1:2] - self.pc_range[1]) / (
                        self.pc_range[4] - self.pc_range[1])
                known_bbox_center[..., 2:3] = (
                    known_bbox_center[..., 2:3] - self.pc_range[2]) / (
                        self.pc_range[5] - self.pc_range[2])
                known_bbox_center = known_bbox_center.clip(min=0.0, max=1.0)
                mask = paddle.norm(rand_prob, 2, 1) > self.split
                known_labels[mask] = self.num_classes

            single_pad = int(max(known_num))
            pad_size = int(single_pad * self.scalar)
            padding_bbox = paddle.zeros([pad_size, 3])
            padded_reference_points = paddle.concat(
                [padding_bbox, reference_points], axis=0).unsqueeze(0).tile(
                    [batch_size, 1, 1])

            if len(known_num):
                map_known_indice = paddle.concat(
                    [paddle.to_tensor(list(range(num))) for num in known_num])
                map_known_indice = paddle.concat([
                    map_known_indice + single_pad * i
                    for i in range(self.scalar)
                ]).astype('int64')
            if len(known_bid):
                padded_reference_points[(known_bid.astype('int64'),
                                         map_known_indice)] = known_bbox_center

            tgt_size = pad_size + self.num_query
            attn_mask = paddle.ones([tgt_size, tgt_size]) < 0
            # match query cannot see the reconstruct
            attn_mask[pad_size:, :pad_size] = True
            # reconstruct cannot see each other
            for i in range(self.scalar):
                if i == 0:
                    attn_mask[single_pad * i:single_pad * (i + 1), single_pad *
                              (i + 1):pad_size] = True
                if i == self.scalar - 1:
                    attn_mask[single_pad * i:single_pad * (i + 1), :single_pad *
                              i] = True
                else:
                    attn_mask[single_pad * i:single_pad * (i + 1), single_pad *
                              (i + 1):pad_size] = True
                    attn_mask[single_pad * i:single_pad * (i + 1), :single_pad *
                              i] = True

            mask_dict = {
                'known_indice':
                paddle.to_tensor(known_indice, dtype='int64'),
                'batch_idx':
                paddle.to_tensor(batch_idx, dtype='int64'),
                'map_known_indice':
                paddle.to_tensor(map_known_indice, dtype='int64'),
                'known_lbs_bboxes': (known_labels, known_bboxs),
                'know_idx':
                know_idx,
                'pad_size':
                pad_size
            }

        else:
            padded_reference_points = reference_points.unsqueeze(0).tile(
                [batch_size, 1, 1])
            attn_mask = None
            mask_dict = None

        return padded_reference_points, attn_mask, mask_dict

    def forward(self, mlvl_feats, img_metas):
        """Forward function.
        Args:
            mlvl_feats (tuple[Tensor]): Features from the upstream
                network, each is a 5D-tensor with shape
                (B, N, C, H, W).
        Returns:
            all_cls_scores (Tensor): Outputs from the classification head, \
                shape [nb_dec, bs, num_query, cls_out_channels]. Note \
                cls_out_channels should includes background.
            all_bbox_preds (Tensor): Sigmoid outputs from the regression \
                head with normalized coordinate format (cx, cy, w, l, cz, h, theta, vx, vy). \
                Shape [nb_dec, bs, num_query, 9].
        """

        x = mlvl_feats[self.position_level]

        batch_size, num_cams = x.shape[0], x.shape[1]

        input_img_h, input_img_w, _ = img_metas[0]['pad_shape'][0]
        masks = paddle.ones((batch_size, num_cams, input_img_h, input_img_w))

        for img_id in range(batch_size):
            for cam_id in range(num_cams):
                img_h, img_w, _ = img_metas[img_id]['img_shape'][cam_id]
                masks[img_id, cam_id, :img_h, :img_w] = 0

        x = self.input_proj(x.flatten(0, 1))
        x = x.reshape([batch_size, num_cams, *x.shape[-3:]])

        # interpolate masks to have the same spatial shape with x
        masks = F.interpolate(masks, size=x.shape[-2:]).cast('bool')

        if self.with_position:
            coords_position_embeding, _ = self.position_embeding(
                mlvl_feats, img_metas, masks)

            if self.with_fpe:
                coords_position_embeding = self.fpe(
                    coords_position_embeding.flatten(0, 1),
                    x.flatten(0, 1)).reshape(x.shape)

            pos_embed = coords_position_embeding

            if self.with_multiview:
                sin_embed = self.positional_encoding(masks)
                sin_embed = self.adapt_pos3d(sin_embed.flatten(0, 1)).reshape(
                    x.shape)
                pos_embed = pos_embed + sin_embed
            else:
                pos_embeds = []
                for i in range(num_cams):
                    xy_embed = self.positional_encoding(masks[:, i, :, :])
                    pos_embeds.append(xy_embed.unsqueeze(1))
                sin_embed = paddle.concat(pos_embeds, 1)
                sin_embed = self.adapt_pos3d(sin_embed.flatten(0, 1)).reshape(
                    x.shape)
                pos_embed = pos_embed + sin_embed
        else:
            if self.with_multiview:
                pos_embed = self.positional_encoding(masks)
                pos_embed = self.adapt_pos3d(pos_embed.flatten(0, 1)).reshape(
                    x.shape)
            else:
                pos_embeds = []
                for i in range(num_cams):
                    pos_embed = self.positional_encoding(masks[:, i, :, :])
                    pos_embeds.append(pos_embed.unsqueeze(1))
                pos_embed = paddle.concat(pos_embeds, 1)

        reference_points = self.reference_points.weight
        if self.with_denoise:
            reference_points, attn_mask, mask_dict = self.prepare_for_dn(
                batch_size, reference_points, img_metas)
            query_embeds = self.query_embedding(pos2posemb3d(reference_points))
            outs_dec, _ = self.transformer(x, masks, query_embeds, pos_embed,
                                           attn_mask, self.reg_branches)
        else:
            mask_dict = None
            query_embeds = self.query_embedding(pos2posemb3d(reference_points))
            reference_points = reference_points.unsqueeze(0).tile(
                [batch_size, 1, 1])

            outs_dec, _ = self.transformer(x, masks, query_embeds, pos_embed,
                                           self.reg_branches)

            outs_dec = nan_to_num(outs_dec)

        if self.with_time:
            time_stamps = []
            for img_meta in img_metas:
                time_stamps.append(np.asarray(img_meta['timestamp']))

            time_stamp = paddle.to_tensor(time_stamps, dtype=x.dtype)
            time_stamp = time_stamp.reshape([batch_size, -1, 6])

            mean_time_stamp = (
                time_stamp[:, 1, :] - time_stamp[:, 0, :]).mean(-1)

        outputs_classes = []
        outputs_coords = []
        for lvl in range(outs_dec.shape[0]):
            reference = inverse_sigmoid(reference_points.clone())
            assert reference.shape[-1] == 3
            outputs_class = self.cls_branches[lvl](outs_dec[lvl])
            tmp = self.reg_branches[lvl](outs_dec[lvl])

            tmp[..., 0:2] += reference[..., 0:2]

            tmp[..., 0:2] = F.sigmoid(tmp[..., 0:2])
            tmp[..., 4:5] += reference[..., 2:3]

            tmp[..., 4:5] = F.sigmoid(tmp[..., 4:5])

            if self.with_time:
                tmp[..., 8:] = tmp[..., 8:] / mean_time_stamp[:, None, None]

            outputs_coord = tmp
            outputs_classes.append(outputs_class)
            outputs_coords.append(outputs_coord)

        all_cls_scores = paddle.stack(outputs_classes)
        all_bbox_preds = paddle.stack(outputs_coords)

        all_bbox_preds[..., 0:1] = (
            all_bbox_preds[..., 0:1] * (self.pc_range[3] - self.pc_range[0]) +
            self.pc_range[0])
        all_bbox_preds[..., 1:2] = (
            all_bbox_preds[..., 1:2] * (self.pc_range[4] - self.pc_range[1]) +
            self.pc_range[1])
        all_bbox_preds[..., 4:5] = (
            all_bbox_preds[..., 4:5] * (self.pc_range[5] - self.pc_range[2]) +
            self.pc_range[2])
<<<<<<< HEAD

        if mask_dict and mask_dict['pad_size'] > 0:
            output_known_class = all_cls_scores[:, :, :mask_dict['pad_size'], :]
            output_known_coord = all_bbox_preds[:, :, :mask_dict['pad_size'], :]
            outputs_class = all_cls_scores[:, :, mask_dict['pad_size']:, :]
            outputs_coord = all_bbox_preds[:, :, mask_dict['pad_size']:, :]
            mask_dict['output_known_lbs_bboxes'] = (output_known_class,
                                                    output_known_coord)
            outs = {
                'all_cls_scores': outputs_class,
                'all_bbox_preds': outputs_coord,
                'enc_cls_scores': None,
                'enc_bbox_preds': None,
                'dn_mask_dict': mask_dict,
            }
        else:
=======
>>>>>>> 0b064387

            outs = {
                'all_cls_scores': all_cls_scores,
                'all_bbox_preds': all_bbox_preds,
                'enc_cls_scores': None,
                'enc_bbox_preds': None,
                'dn_mask_dict': None,
            }
        return outs

<<<<<<< HEAD
    def prepare_for_loss(self, mask_dict):
        """
        prepare dn components to calculate loss
        Args:
            mask_dict: a dict that contains dn information
        """
        output_known_class, output_known_coord = mask_dict[
            'output_known_lbs_bboxes']
        known_labels, known_bboxs = mask_dict['known_lbs_bboxes']
        map_known_indice = mask_dict['map_known_indice'].astype('int64')
        known_indice = mask_dict['known_indice'].astype('int64')
        batch_idx = mask_dict['batch_idx'].astype('int64')
        bid = batch_idx[known_indice]
        if len(output_known_class) > 0:
            output_known_class = output_known_class.transpose(
                [1, 2, 0, 3])[(bid, map_known_indice)].transpose([1, 0, 2])
            output_known_coord = output_known_coord.transpose(
                [1, 2, 0, 3])[(bid, map_known_indice)].transpose([1, 0, 2])
        num_tgt = known_indice.numel()
        return known_labels, known_bboxs, output_known_class, output_known_coord, num_tgt

    def dn_loss_single(self,
                       cls_scores,
                       bbox_preds,
                       known_bboxs,
                       known_labels,
                       num_total_pos=None):
        """"Loss function for outputs from a single decoder layer of a single
        feature level.
        Args:
            cls_scores (Tensor): Box score logits from a single decoder layer
                for all images. Shape [bs, num_query, cls_out_channels].
            bbox_preds (Tensor): Sigmoid outputs from a single decoder layer
                for all images, with normalized coordinate (cx, cy, w, h) and
                shape [bs, num_query, 4].
            gt_bboxes_list (list[Tensor]): Ground truth bboxes for each image
                with shape (num_gts, 4) in [tl_x, tl_y, br_x, br_y] format.
            gt_labels_list (list[Tensor]): Ground truth class indices for each
                image with shape (num_gts, ).
            gt_bboxes_ignore_list (list[Tensor], optional): Bounding
                boxes which can be ignored for each image. Default None.
        Returns:
            dict[str, Tensor]: A dictionary of loss components for outputs from
                a single decoder layer.
        """
        # classification loss
        cls_scores = cls_scores.reshape([-1, self.cls_out_channels])
        # construct weighted avg_factor to match with the official DETR repo
        cls_avg_factor = num_total_pos * 3.14159 / 6 * self.split * self.split * self.split  ### positive rate
        if self.sync_cls_avg_factor:
            cls_avg_factor = reduce_mean(
                paddle.to_tensor([cls_avg_factor], dtype=cls_scores.dtype))
        bbox_weights = paddle.ones_like(bbox_preds)
        label_weights = paddle.ones_like(known_labels)
        cls_avg_factor = max(cls_avg_factor, 1)
        loss_cls = self.loss_cls(cls_scores, known_labels.astype('int64'),
                                 label_weights) / (cls_avg_factor + self.pd_eps)
        # Compute the average number of gt boxes accross all gpus, for
        # normalization purposes
        num_total_pos = paddle.to_tensor([num_total_pos], dtype=loss_cls.dtype)
        num_total_pos = paddle.clip(reduce_mean(num_total_pos), min=1).item()

        # regression L1 loss
        bbox_preds = bbox_preds.reshape([-1, bbox_preds.shape[-1]])
        normalized_bbox_targets = normalize_bbox(known_bboxs, self.pc_range)
        isnotnan = paddle.isfinite(normalized_bbox_targets).all(axis=-1)
        bbox_weights = bbox_weights * self.code_weights
        bbox_weights[:, 6:
                     8] = 0  ###dn alaways reduce the mAOE, which is useless when training for a long time.
        loss_bbox = self.loss_bbox(
            bbox_preds[isnotnan], normalized_bbox_targets[isnotnan],
            bbox_weights[isnotnan]) / (num_total_pos + self.pd_eps)
        loss_cls = nan_to_num(loss_cls)
        loss_bbox = nan_to_num(loss_bbox)

        return self.dn_weight * loss_cls, self.dn_weight * loss_bbox

    def export_forward(self, mlvl_feats, img_metas):
=======
    def export_forward(self, mlvl_feats, img_metas, time_stamp=None):
>>>>>>> 0b064387
        """Forward function.
        Args:
            mlvl_feats (tuple[Tensor]): Features from the upstream
                network, each is a 5D-tensor with shape
                (B, N, C, H, W).
        Returns:
            all_cls_scores (Tensor): Outputs from the classification head, \
                shape [nb_dec, bs, num_query, cls_out_channels]. Note \
                cls_out_channels should includes background.
            all_bbox_preds (Tensor): Sigmoid outputs from the regression \
                head with normalized coordinate format (cx, cy, w, l, cz, h, theta, vx, vy). \
                Shape [nb_dec, bs, num_query, 9].
        """

        x = mlvl_feats[self.position_level]

        batch_size, num_cams = x.shape[0], x.shape[1]

        input_img_h, input_img_w = img_metas['image_shape']

        masks = paddle.zeros([batch_size, num_cams, input_img_h, input_img_w])

        x = self.input_proj(x.flatten(0, 1))
        x = x.reshape([batch_size, num_cams, *x.shape[-3:]])

        # interpolate masks to have the same spatial shape with x
        masks = F.interpolate(masks, size=x.shape[-2:]).cast('bool')

        if self.with_position:
            coords_position_embeding, _ = self.position_embeding(
                mlvl_feats, img_metas, masks)

            if self.with_fpe:
                coords_position_embeding = self.fpe(
                    coords_position_embeding.flatten(0, 1),
                    x.flatten(0, 1)).reshape(x.shape)

            pos_embed = coords_position_embeding

            if self.with_multiview:
                sin_embed = self.positional_encoding(masks)
                sin_embed = self.adapt_pos3d(sin_embed.flatten(0, 1)).reshape(
                    x.shape)
                pos_embed = pos_embed + sin_embed
            else:
                pos_embeds = []
                for i in range(num_cams):
                    xy_embed = self.positional_encoding(masks[:, i, :, :])
                    pos_embeds.append(xy_embed.unsqueeze(1))
                sin_embed = paddle.concat(pos_embeds, 1)
                sin_embed = self.adapt_pos3d(sin_embed.flatten(0, 1)).reshape(
                    x.shape)
                pos_embed = pos_embed + sin_embed
        else:
            if self.with_multiview:
                pos_embed = self.positional_encoding(masks)
                pos_embed = self.adapt_pos3d(pos_embed.flatten(0, 1)).reshape(
                    x.shape)
            else:
                pos_embeds = []
                for i in range(num_cams):
                    pos_embed = self.positional_encoding(masks[:, i, :, :])
                    pos_embeds.append(pos_embed.unsqueeze(1))
                pos_embed = paddle.concat(pos_embeds, 1)

        reference_points = self.reference_points.weight
        query_embeds = self.query_embedding(pos2posemb3d(reference_points))

        reference_points = reference_points.unsqueeze(0).tile(
            [batch_size, 1, 1])

        outs_dec, _ = self.transformer(x, masks, query_embeds, pos_embed,
                                       self.reg_branches)

        outs_dec = nan_to_num(outs_dec)

        if self.with_time:
            time_stamp = time_stamp.reshape([batch_size, -1, 6])
<<<<<<< HEAD

=======
>>>>>>> 0b064387
            mean_time_stamp = (
                time_stamp[:, 1, :] - time_stamp[:, 0, :]).mean(-1)

        outputs_classes = []
        outputs_coords = []
        for lvl in range(outs_dec.shape[0]):
            reference = inverse_sigmoid(reference_points.clone())
            assert reference.shape[-1] == 3
            outputs_class = self.cls_branches[lvl](outs_dec[lvl])
            tmp = self.reg_branches[lvl](outs_dec[lvl])

            tmp[..., 0:2] += reference[..., 0:2]

            tmp[..., 0:2] = F.sigmoid(tmp[..., 0:2])
            tmp[..., 4:5] += reference[..., 2:3]

            tmp[..., 4:5] = F.sigmoid(tmp[..., 4:5])

            if self.with_time:
                tmp[..., 8:] = tmp[..., 8:] / mean_time_stamp[:, None, None]

            outputs_coord = tmp
            outputs_classes.append(outputs_class)
            outputs_coords.append(outputs_coord)

        all_cls_scores = paddle.stack(outputs_classes)
        all_bbox_preds = paddle.stack(outputs_coords)

        all_bbox_preds[..., 0:1] = (
            all_bbox_preds[..., 0:1] * (self.pc_range[3] - self.pc_range[0]) +
            self.pc_range[0])
        all_bbox_preds[..., 1:2] = (
            all_bbox_preds[..., 1:2] * (self.pc_range[4] - self.pc_range[1]) +
            self.pc_range[1])
        all_bbox_preds[..., 4:5] = (
            all_bbox_preds[..., 4:5] * (self.pc_range[5] - self.pc_range[2]) +
            self.pc_range[2])

        outs = {
            'all_cls_scores': all_cls_scores,
            'all_bbox_preds': all_bbox_preds,
            # 'enc_cls_scores': None,
            # 'enc_bbox_preds': None,
        }
        return outs

    def _get_target_single(self,
                           cls_score,
                           bbox_pred,
                           gt_labels,
                           gt_bboxes,
                           gt_bboxes_ignore=None):
        """"Compute regression and classification targets for one image.
        Outputs from a single decoder layer of a single feature level are used.
        Args:
            cls_score (Tensor): Box score logits from a single decoder layer
                for one image. Shape [num_query, cls_out_channels].
            bbox_pred (Tensor): Sigmoid outputs from a single decoder layer
                for one image, with normalized coordinate (cx, cy, w, h) and
                shape [num_query, 4].
            gt_bboxes (Tensor): Ground truth bboxes for one image with
                shape (num_gts, 4) in [tl_x, tl_y, br_x, br_y] format.
            gt_labels (Tensor): Ground truth class indices for one image
                with shape (num_gts, ).
            gt_bboxes_ignore (Tensor, optional): Bounding boxes
                which can be ignored. Default None.
        Returns:
            tuple[Tensor]: a tuple containing the following for one image.
                - labels (Tensor): Labels of each image.
                - label_weights (Tensor]): Label weights of each image.
                - bbox_targets (Tensor): BBox targets of each image.
                - bbox_weights (Tensor): BBox weights of each image.
                - pos_inds (Tensor): Sampled positive indices for each image.
                - neg_inds (Tensor): Sampled negative indices for each image.
        """

        num_bboxes = bbox_pred.shape[0]
        # assigner and sampler
        assign_result = self.assigner.assign(bbox_pred, cls_score, gt_bboxes,
                                             gt_labels, gt_bboxes_ignore)
        sampling_result = self.sampler.sample(assign_result, bbox_pred,
                                              gt_bboxes)
        pos_inds = sampling_result.pos_inds
        neg_inds = sampling_result.neg_inds

        # label targets
        labels = paddle.full((num_bboxes, ), self.num_classes, dtype='int64')

        labels[pos_inds] = gt_labels[sampling_result.pos_assigned_gt_inds]
        label_weights = paddle.ones([num_bboxes])

        # bbox targets
        code_size = gt_bboxes.shape[1]
        bbox_targets = paddle.zeros_like(bbox_pred)[..., :code_size]
        bbox_weights = paddle.zeros_like(bbox_pred)
        bbox_weights[pos_inds] = 1.0

        # DETR
        if sampling_result.pos_gt_bboxes.shape[1] == 4:
            bbox_targets[pos_inds] = sampling_result.pos_gt_bboxes.reshape(
                sampling_result.pos_gt_bboxes.shape[0], self.code_size - 1)
        else:
            bbox_targets[pos_inds] = sampling_result.pos_gt_bboxes

        return (labels, label_weights, bbox_targets, bbox_weights, pos_inds,
                neg_inds)

    def get_targets(self,
                    cls_scores_list,
                    bbox_preds_list,
                    gt_bboxes_list,
                    gt_labels_list,
                    gt_bboxes_ignore_list=None):
        """"Compute regression and classification targets for a batch image.
        Outputs from a single decoder layer of a single feature level are used.
        Args:
            cls_scores_list (list[Tensor]): Box score logits from a single
                decoder layer for each image with shape [num_query,
                cls_out_channels].
            bbox_preds_list (list[Tensor]): Sigmoid outputs from a single
                decoder layer for each image, with normalized coordinate
                (cx, cy, w, h) and shape [num_query, 4].
            gt_bboxes_list (list[Tensor]): Ground truth bboxes for each image
                with shape (num_gts, 4) in [tl_x, tl_y, br_x, br_y] format.
            gt_labels_list (list[Tensor]): Ground truth class indices for each
                image with shape (num_gts, ).
            gt_bboxes_ignore_list (list[Tensor], optional): Bounding
                boxes which can be ignored for each image. Default None.
        Returns:
            tuple: a tuple containing the following targets.
                - labels_list (list[Tensor]): Labels for all images.
                - label_weights_list (list[Tensor]): Label weights for all \
                    images.
                - bbox_targets_list (list[Tensor]): BBox targets for all \
                    images.
                - bbox_weights_list (list[Tensor]): BBox weights for all \
                    images.
                - num_total_pos (int): Number of positive samples in all \
                    images.
                - num_total_neg (int): Number of negative samples in all \
                    images.
        """
        assert gt_bboxes_ignore_list is None, \
            'Only supports for gt_bboxes_ignore setting to None.'
        num_imgs = len(cls_scores_list)
        gt_bboxes_ignore_list = [gt_bboxes_ignore_list for _ in range(num_imgs)]

        (labels_list, label_weights_list, bbox_targets_list,
         bbox_weights_list, pos_inds_list, neg_inds_list) = multi_apply(
             self._get_target_single, cls_scores_list, bbox_preds_list,
             gt_labels_list, gt_bboxes_list, gt_bboxes_ignore_list)
        num_total_pos = sum((inds.numel() for inds in pos_inds_list))
        num_total_neg = sum((inds.numel() for inds in neg_inds_list))
        return (labels_list, label_weights_list, bbox_targets_list,
                bbox_weights_list, num_total_pos, num_total_neg)

    def loss_single(self,
                    cls_scores,
                    bbox_preds,
                    gt_bboxes_list,
                    gt_labels_list,
                    gt_bboxes_ignore_list=None):
        """"Loss function for outputs from a single decoder layer of a single
        feature level.
        Args:
            cls_scores (Tensor): Box score logits from a single decoder layer
                for all images. Shape [bs, num_query, cls_out_channels].
            bbox_preds (Tensor): Sigmoid outputs from a single decoder layer
                for all images, with normalized coordinate (cx, cy, w, h) and
                shape [bs, num_query, 4].
            gt_bboxes_list (list[Tensor]): Ground truth bboxes for each image
                with shape (num_gts, 4) in [tl_x, tl_y, br_x, br_y] format.
            gt_labels_list (list[Tensor]): Ground truth class indices for each
                image with shape (num_gts, ).
            gt_bboxes_ignore_list (list[Tensor], optional): Bounding
                boxes which can be ignored for each image. Default None.
        Returns:
            dict[str, Tensor]: A dictionary of loss components for outputs from
                a single decoder layer.
        """
        num_imgs = cls_scores.shape[0]
        cls_scores_list = [cls_scores[i] for i in range(num_imgs)]
        bbox_preds_list = [bbox_preds[i] for i in range(num_imgs)]
        cls_reg_targets = self.get_targets(cls_scores_list, bbox_preds_list,
                                           gt_bboxes_list, gt_labels_list,
                                           gt_bboxes_ignore_list)
        (labels_list, label_weights_list, bbox_targets_list, bbox_weights_list,
         num_total_pos, num_total_neg) = cls_reg_targets
        labels = paddle.concat(labels_list, 0)
        label_weights = paddle.concat(label_weights_list, 0)
        bbox_targets = paddle.concat(bbox_targets_list, 0)
        bbox_weights = paddle.concat(bbox_weights_list, 0)

        # classification loss
        cls_scores = cls_scores.reshape([-1, self.cls_out_channels])
        # construct weighted avg_factor to match with the official DETR repo
        cls_avg_factor = num_total_pos * 1.0 + \
            num_total_neg * self.bg_cls_weight
        if self.sync_cls_avg_factor:
            cls_avg_factor = reduce_mean(
                paddle.to_tensor([cls_avg_factor], dtype=cls_scores.dtype))

        cls_avg_factor = max(cls_avg_factor, 1)
        loss_cls = self.loss_cls(cls_scores, labels,
                                 label_weights) / (cls_avg_factor + self.pd_eps)

        # Compute the average number of gt boxes accross all gpus, for
        # normalization purposes
        num_total_pos = paddle.to_tensor([num_total_pos], dtype=loss_cls.dtype)
        num_total_pos = paddle.clip(reduce_mean(num_total_pos), min=1).item()

        # regression L1 loss
        bbox_preds = bbox_preds.reshape([-1, bbox_preds.shape[-1]])
        normalized_bbox_targets = normalize_bbox(bbox_targets, self.pc_range)
        # paddle.all
        isnotnan = paddle.isfinite(normalized_bbox_targets).all(axis=-1)
        bbox_weights = bbox_weights * self.code_weights

        loss_bbox = self.loss_bbox(
            bbox_preds[isnotnan], normalized_bbox_targets[isnotnan],
            bbox_weights[isnotnan]) / (num_total_pos + self.pd_eps)

        loss_cls = nan_to_num(loss_cls)
        loss_bbox = nan_to_num(loss_bbox)

        return loss_cls, loss_bbox

    def loss(self,
             gt_bboxes_list,
             gt_labels_list,
             preds_dicts,
             gt_bboxes_ignore=None):
        """"Loss function.
        Args:
            gt_bboxes_list (list[Tensor]): Ground truth bboxes for each image
                with shape (num_gts, 4) in [tl_x, tl_y, br_x, br_y] format.
            gt_labels_list (list[Tensor]): Ground truth class indices for each
                image with shape (num_gts, ).
            preds_dicts:
                all_cls_scores (Tensor): Classification score of all
                    decoder layers, has shape
                    [nb_dec, bs, num_query, cls_out_channels].
                all_bbox_preds (Tensor): Sigmoid regression
                    outputs of all decode layers. Each is a 4D-tensor with
                    normalized coordinate format (cx, cy, w, h) and shape
                    [nb_dec, bs, num_query, 4].
                enc_cls_scores (Tensor): Classification scores of
                    points on encode feature map , has shape
                    (N, h*w, num_classes). Only be passed when as_two_stage is
                    True, otherwise is None.
                enc_bbox_preds (Tensor): Regression results of each points
                    on the encode feature map, has shape (N, h*w, 4). Only be
                    passed when as_two_stage is True, otherwise is None.
            gt_bboxes_ignore (list[Tensor], optional): Bounding boxes
                which can be ignored for each image. Default None.
        Returns:
            dict[str, Tensor]: A dictionary of loss components.
        """
        assert gt_bboxes_ignore is None, \
            f'{self.__class__.__name__} only supports ' \
            f'for gt_bboxes_ignore setting to None.'

        all_cls_scores = preds_dicts['all_cls_scores']
        all_bbox_preds = preds_dicts['all_bbox_preds']
        enc_cls_scores = preds_dicts['enc_cls_scores']
        enc_bbox_preds = preds_dicts['enc_bbox_preds']

        num_dec_layers = len(all_cls_scores)

        def get_gravity_center(bboxes):
            bottom_center = bboxes[:, :3]
            gravity_center = np.zeros_like(bottom_center)
            gravity_center[:, :2] = bottom_center[:, :2]
            gravity_center[:, 2] = bottom_center[:, 2] + bboxes[:, 5] * 0.5
            return gravity_center

        gt_bboxes_list = [
            paddle.concat((paddle.to_tensor(get_gravity_center(gt_bboxes)),
                           paddle.to_tensor(gt_bboxes[:, 3:])),
                          axis=1) for gt_bboxes in gt_bboxes_list
        ]

        all_gt_bboxes_list = [gt_bboxes_list for _ in range(num_dec_layers)]
        all_gt_labels_list = [gt_labels_list for _ in range(num_dec_layers)]
        all_gt_bboxes_ignore_list = [
            gt_bboxes_ignore for _ in range(num_dec_layers)
        ]

        losses_cls, losses_bbox = multi_apply(
            self.loss_single, all_cls_scores, all_bbox_preds,
            all_gt_bboxes_list, all_gt_labels_list, all_gt_bboxes_ignore_list)

        loss_dict = dict()
        # loss of proposal generated from encode feature map.
        if enc_cls_scores is not None:
            binary_labels_list = [
                paddle.zeros_like(gt_labels_list[i])
                for i in range(len(all_gt_labels_list))
            ]
            enc_loss_cls, enc_losses_bbox = \
                self.loss_single(enc_cls_scores, enc_bbox_preds,
                                 gt_bboxes_list, binary_labels_list, gt_bboxes_ignore)
            loss_dict['enc_loss_cls'] = enc_loss_cls
            loss_dict['enc_loss_bbox'] = enc_losses_bbox

        if preds_dicts['dn_mask_dict'] is not None:
            known_labels, known_bboxs, output_known_class, output_known_coord, num_tgt = self.prepare_for_loss(
                preds_dicts['dn_mask_dict'])
            all_known_bboxs_list = [known_bboxs for _ in range(num_dec_layers)]
            all_known_labels_list = [
                known_labels for _ in range(num_dec_layers)
            ]
            all_num_tgts_list = [num_tgt for _ in range(num_dec_layers)]
            dn_losses_cls, dn_losses_bbox = multi_apply(
                self.dn_loss_single, output_known_class, output_known_coord,
                all_known_bboxs_list, all_known_labels_list, all_num_tgts_list)
            loss_dict['dn_loss_cls'] = dn_losses_cls[-1]
            loss_dict['dn_loss_bbox'] = dn_losses_bbox[-1]
            num_dec_layer = 0
            for loss_cls_i, loss_bbox_i in zip(dn_losses_cls[:-1],
                                               dn_losses_bbox[:-1]):
                loss_dict[f'd{num_dec_layer}.dn_loss_cls'] = loss_cls_i
                loss_dict[f'd{num_dec_layer}.dn_loss_bbox'] = loss_bbox_i
                num_dec_layer += 1

        # loss from the last decoder layer
        loss_dict['loss_cls'] = losses_cls[-1]
        loss_dict['loss_bbox'] = losses_bbox[-1]

        # loss from other decoder layers
        num_dec_layer = 0
        for loss_cls_i, loss_bbox_i in zip(losses_cls[:-1], losses_bbox[:-1]):
            loss_dict[f'd{num_dec_layer}.loss_cls'] = loss_cls_i
            loss_dict[f'd{num_dec_layer}.loss_bbox'] = loss_bbox_i
            num_dec_layer += 1
        return loss_dict

    def get_bboxes(self, preds_dicts, img_metas, rescale=False):
        """Generate bboxes from bbox head predictions.
        Args:
            preds_dicts (tuple[list[dict]]): Prediction results.
            img_metas (list[dict]): Point cloud and image's meta info.
        Returns:
            list[dict]: Decoded bbox, scores and labels after nms.
        """
        preds_dicts = self.bbox_coder.decode(preds_dicts)
        num_samples = len(preds_dicts)

        ret_list = []
        for i in range(num_samples):
            preds = preds_dicts[i]
            bboxes = preds['bboxes']
            bboxes[:, 2] = bboxes[:, 2] - bboxes[:, 5] * 0.5
            scores = preds['scores']
            labels = preds['labels']
            ret_list.append([bboxes, scores, labels])
        return ret_list<|MERGE_RESOLUTION|>--- conflicted
+++ resolved
@@ -686,7 +686,6 @@
         all_bbox_preds[..., 4:5] = (
             all_bbox_preds[..., 4:5] * (self.pc_range[5] - self.pc_range[2]) +
             self.pc_range[2])
-<<<<<<< HEAD
 
         if mask_dict and mask_dict['pad_size'] > 0:
             output_known_class = all_cls_scores[:, :, :mask_dict['pad_size'], :]
@@ -703,8 +702,6 @@
                 'dn_mask_dict': mask_dict,
             }
         else:
-=======
->>>>>>> 0b064387
 
             outs = {
                 'all_cls_scores': all_cls_scores,
@@ -715,7 +712,6 @@
             }
         return outs
 
-<<<<<<< HEAD
     def prepare_for_loss(self, mask_dict):
         """
         prepare dn components to calculate loss
@@ -793,10 +789,7 @@
 
         return self.dn_weight * loss_cls, self.dn_weight * loss_bbox
 
-    def export_forward(self, mlvl_feats, img_metas):
-=======
     def export_forward(self, mlvl_feats, img_metas, time_stamp=None):
->>>>>>> 0b064387
         """Forward function.
         Args:
             mlvl_feats (tuple[Tensor]): Features from the upstream
@@ -875,10 +868,6 @@
 
         if self.with_time:
             time_stamp = time_stamp.reshape([batch_size, -1, 6])
-<<<<<<< HEAD
-
-=======
->>>>>>> 0b064387
             mean_time_stamp = (
                 time_stamp[:, 1, :] - time_stamp[:, 0, :]).mean(-1)
 
