# Copyright (c) 2022 PaddlePaddle Authors. All Rights Reserved.
#
# Licensed under the Apache License, Version 2.0 (the "License");
# you may not use this file except in compliance with the License.
# You may obtain a copy of the License at
#
#    http://www.apache.org/licenses/LICENSE-2.0
#
# Unless required by applicable law or agreed to in writing, software
# distributed under the License is distributed on an "AS IS" BASIS,
# WITHOUT WARRANTIES OR CONDITIONS OF ANY KIND, either express or implied.
# See the License for the specific language governing permissions and
# limitations under the License.

import numpy as np
import paddle
import paddle.nn as nn
import paddle.nn.functional as F

from paddle3d.apis import manager

from paddle3d.models.common import boxes_to_corners_3d


class WeightedCrossEntropyLoss(nn.Layer):
    """
    This code is based on https://github.com/TRAILab/CaDDN/blob/5a96b37f16b3c29dd2509507b1cdfdff5d53c558/pcdet/utils/loss_utils.py#L187
    """

    def __init__(self):
        super(WeightedCrossEntropyLoss, self).__init__()

    def forward(self, prediction, target, weights):
        """
        Args:
            input: (B, #anchors, #classes) float tensor.
                Predited logits for each class.
            target: (B, #anchors, #classes) float tensor.
                One-hot classification targets.
            weights: (B, #anchors) float tensor.
                Anchor-wise weights.

        Returns:
            loss: (B, #anchors) float tensor.
                Weighted cross entropy loss without reduction
        """
        target = target.argmax(axis=-1)
        loss = F.cross_entropy(prediction, target, reduction='none') * weights
        return loss


@manager.LOSSES.add_component
class WeightedSmoothL1Loss(nn.Layer):
    """
    This code is based on https://github.com/TRAILab/CaDDN/blob/5a96b37f16b3c29dd2509507b1cdfdff5d53c558/pcdet/utils/loss_utils.py#L80

                  | 0.5 * x ** 2 / beta   if abs(x) < beta
    smoothl1(x) = |
                  | abs(x) - 0.5 * beta   otherwise,
    where x = input - target.
    """

    def __init__(self, beta=1.0 / 9.0, code_weights=None):
        """
        Args:
            beta: Scalar float.
                L1 to L2 change point.
                For beta values < 1e-5, L1 loss is computed.
            code_weights: (#codes) float list if not None.
                Code-wise weights.
        """
        super(WeightedSmoothL1Loss, self).__init__()
        self.beta = beta
        self.code_weights = paddle.to_tensor(code_weights)

    @staticmethod
    def smooth_l1_loss(diff, beta):
        if beta < 1e-5:
            loss = paddle.abs(diff)
        else:
            n_diff = paddle.abs(diff)
            loss = paddle.where(n_diff < beta, 0.5 * n_diff**2 / beta,
                                n_diff - 0.5 * beta)

        return loss

    def forward(self, input, target, weights=None):
        """
        Args:
            input: (B, #anchors, #codes) float tensor.
                Ecoded predicted locations of objects.
            target: (B, #anchors, #codes) float tensor.
                Regression targets.
            weights: (B, #anchors) float tensor if not None.

        Returns:
            loss: (B, #anchors) float tensor.
                Weighted smooth l1 loss without reduction.
        """
        target = paddle.where(paddle.isnan(target), input,
                              target)  # ignore nan targets

        diff = input - target
        # code-wise weighting
        if self.code_weights is not None:
            diff = diff * self.code_weights.reshape([1, 1, -1])

        loss = self.smooth_l1_loss(diff, self.beta)

        # anchor-wise weighting
        if weights is not None:
            assert weights.shape[0] == loss.shape[0] and weights.shape[
                1] == loss.shape[1]
            loss = loss * weights.unsqueeze(-1)
        return loss


<<<<<<< HEAD
def get_corner_loss_lidar(pred_bbox3d, gt_bbox3d):
    """
    Args:
        pred_bbox3d: (N, 7) float Tensor.
        gt_bbox3d: (N, 7) float Tensor.

    Returns:
        corner_loss: (N) float Tensor.
    """
    assert pred_bbox3d.shape[0] == gt_bbox3d.shape[0]

    pred_box_corners = boxes_to_corners_3d(pred_bbox3d)
    gt_box_corners = boxes_to_corners_3d(gt_bbox3d)

    gt_bbox3d_flip = gt_bbox3d.clone()
    gt_bbox3d_flip[:, 6] += np.pi
    gt_box_corners_flip = boxes_to_corners_3d(gt_bbox3d_flip)
    # (N, 8)
    corner_dist = paddle.minimum(
        paddle.linalg.norm(pred_box_corners - gt_box_corners, axis=2),
        paddle.linalg.norm(pred_box_corners - gt_box_corners_flip, axis=2))
    # (N, 8)
    corner_loss = WeightedSmoothL1Loss.smooth_l1_loss(corner_dist, beta=1.0)

    return corner_loss.mean(axis=1)
=======
@manager.LOSSES.add_component
class WeightedL1Loss(nn.Layer):
    """
    """

    def __init__(self, reduction='mean', loss_weight=1.0):
        """
        Args:
            beta: Scalar float.
                L1 to L2 change point.
                For beta values < 1e-5, L1 loss is computed.
            code_weights: (#codes) float list if not None.
                Code-wise weights.
        """
        super(WeightedL1Loss, self).__init__()
        self.loss_weight = loss_weight
        self.reduction = reduction
        self.loss = nn.L1Loss(reduction='none')

    def forward(self, input, target, weight=None):
        """
        Args:
            input: (B, #anchors, #codes) float tensor.
                Ecoded predicted locations of objects.
            target: (B, #anchors, #codes) float tensor.
                Regression targets.
            weights: (B, #anchors) float tensor if not None.

        Returns:
            loss: (B, #anchors) float tensor.
                Weighted smooth l1 loss without reduction.
        """

        loss = self.loss(input, target)
        if weight is not None:
            loss *= weight

        if self.reduction == 'mean':
            loss = loss.mean()
        elif self.reduction == 'sum':
            loss = loss.sum()

        return loss * self.loss_weight
>>>>>>> bb6e6267
<|MERGE_RESOLUTION|>--- conflicted
+++ resolved
@@ -115,7 +115,6 @@
         return loss
 
 
-<<<<<<< HEAD
 def get_corner_loss_lidar(pred_bbox3d, gt_bbox3d):
     """
     Args:
@@ -141,7 +140,8 @@
     corner_loss = WeightedSmoothL1Loss.smooth_l1_loss(corner_dist, beta=1.0)
 
     return corner_loss.mean(axis=1)
-=======
+
+
 @manager.LOSSES.add_component
 class WeightedL1Loss(nn.Layer):
     """
@@ -184,5 +184,4 @@
         elif self.reduction == 'sum':
             loss = loss.sum()
 
-        return loss * self.loss_weight
->>>>>>> bb6e6267
+        return loss * self.loss_weight