--- conflicted
+++ resolved
@@ -13,16 +13,10 @@
 # limitations under the License.
 
 from .focal_loss import (FastFocalLoss, FocalLoss, MultiFocalLoss,
-<<<<<<< HEAD
-                         SigmoidFocalClassificationLoss, sigmoid_focal_loss)
+                         SigmoidFocalClassificationLoss, sigmoid_focal_loss, WeightedFocalLoss)
 from .reg_loss import RegLoss
-from .weight_loss import WeightedCrossEntropyLoss, WeightedSmoothL1Loss
 from .iou_loss import IOULoss
 from .smooth_l1_loss import smooth_l1_loss
 from .disentangled_box3d_loss import DisentangledBox3DLoss, unproject_points2d
-=======
-                         SigmoidFocalClassificationLoss, WeightedFocalLoss)
-from .reg_loss import RegLoss
 from .weight_loss import (WeightedCrossEntropyLoss, WeightedSmoothL1Loss,
-                          get_corner_loss_lidar)
->>>>>>> bc725f4e
+                          get_corner_loss_lidar)