# Copyright (c) 2022 PaddlePaddle Authors. All Rights Reserved.
#
# Licensed under the Apache License, Version 2.0 (the "License");
# you may not use this file except in compliance with the License.
# You may obtain a copy of the License at
#
#     http://www.apache.org/licenses/LICENSE-2.0
#
# Unless required by applicable law or agreed to in writing, software
# distributed under the License is distributed on an "AS IS" BASIS,
# WITHOUT WARRANTIES OR CONDITIONS OF ANY KIND, either express or implied.
# See the License for the specific language governing permissions and
# limitations under the License.

from . import second_fpn
<<<<<<< HEAD
from . import fpn
from .second_fpn import *
from .fpn import *
=======
from .cp_fpn import CPFPN
from .second_fpn import *
>>>>>>> bc725f4e
<|MERGE_RESOLUTION|>--- conflicted
+++ resolved
@@ -13,11 +13,7 @@
 # limitations under the License.
 
 from . import second_fpn
-<<<<<<< HEAD
 from . import fpn
-from .second_fpn import *
-from .fpn import *
-=======
 from .cp_fpn import CPFPN
 from .second_fpn import *
->>>>>>> bc725f4e
+from .fpn import *