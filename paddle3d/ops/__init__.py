# Copyright (c) 2022 PaddlePaddle Authors. All Rights Reserved.
#
# Licensed under the Apache License, Version 2.0 (the "License");
# you may not use this file except in compliance with the License.
# You may obtain a copy of the License at
#
#    http://www.apache.org/licenses/LICENSE-2.0
#
# Unless required by applicable law or agreed to in writing, software
# distributed under the License is distributed on an "AS IS" BASIS,
# WITHOUT WARRANTIES OR CONDITIONS OF ANY KIND, either express or implied.
# See the License for the specific language governing permissions and
# limitations under the License.

import importlib
import inspect
import os
import sys
from types import ModuleType

import filelock
from paddle.utils.cpp_extension import load as paddle_jit_load

from paddle3d.env import TMP_HOME
from paddle3d.utils.logger import logger

custom_ops = {
    'voxelize': {
        'sources': ['voxel/voxelize_op.cc', 'voxel/voxelize_op.cu'],
        'version': '0.1.0'
    },
    'iou3d_nms_cuda': {
        'sources': [
            'iou3d_nms/iou3d_cpu.cpp', 'iou3d_nms/iou3d_nms_api.cpp',
            'iou3d_nms/iou3d_nms.cpp', 'iou3d_nms/iou3d_nms_kernel.cu'
        ],
        'version':
        '0.1.0'
    },
    'centerpoint_postprocess': {
        'sources': [
            'centerpoint_postprocess/iou3d_nms_kernel.cu',
            'centerpoint_postprocess/postprocess.cc',
            'centerpoint_postprocess/postprocess.cu'
        ],
        'version':
        '0.1.0'
    },
    'grid_sample_3d': {
        'sources': [
            'grid_sample_3d/grid_sample_3d.cc',
            'grid_sample_3d/grid_sample_3d.cu'
        ],
        'version':
        '0.1.0'
    },
    'assign_score_withk': {
        'sources': [
            "assign_score_withk/assign_score_withk_cuda.cc",
            "assign_score_withk/assign_score_withk_kernel.cu"
        ],
        'version':
        '0.1.0',
        'extra_cuda_cflags': ['-arch=sm_60'],
    },
    'pointnet2_ops': {
        'sources': [
            'pointnet2/pointnet2_batch/ball_query_gpu_batch.cu',
            'pointnet2/pointnet2_batch/ball_query_batch.cc',
            'pointnet2/pointnet2_stack/ball_query_gpu_stack.cu',
            'pointnet2/pointnet2_stack/ball_query_stack.cc',
            'pointnet2/pointnet2_batch/group_points_batch.cc',
            'pointnet2/pointnet2_batch/group_points_gpu_batch.cu',
            'pointnet2/pointnet2_stack/group_points_stack.cc',
            'pointnet2/pointnet2_stack/group_points_gpu_stack.cu',
            'pointnet2/voxel_query.cc', 'pointnet2/voxel_query_gpu.cu',
            'pointnet2/sampling.cc', 'pointnet2/sampling_gpu.cu',
            'pointnet2/gather_points.cc', 'pointnet2/gather_points_gpu.cu'
        ],
        'version':
<<<<<<< HEAD
        '0.1.0',
    },
    'ms_deform_attn': {
        'sources': [
            'ms_deform_attn/ms_deform_attn.cc',
            'ms_deform_attn/ms_deform_attn.cu'
        ],
        'version':
        '0.1.0',
        'extra_cuda_cflags': ['-arch=sm_60'],
=======
        '0.1.0'
    },
    'roiaware_pool3d': {
        'sources': [
            'roiaware_pool3d/box_utils_gpu.cu',
            'roiaware_pool3d/box_utils.cc',
        ],
        'version':
        '0.1.0'
>>>>>>> 962b43cb
    }
}


class CustomOpNotFoundException(Exception):
    def __init__(self, op_name):
        self.op_name = op_name

    def __str__(self):
        return "Couldn't Found custom op {}".format(self.op_name)


class CustomOperatorPathFinder:
    def find_module(self, fullname: str, path: str = None):
        if not fullname.startswith('paddle3d.ops'):
            return None

        return CustomOperatorPathLoader()


class CustomOperatorPathLoader:
    def load_module(self, fullname: str):
        modulename = fullname.split('.')[-1]

        if modulename not in custom_ops:
            raise CustomOpNotFoundException(modulename)

        if fullname not in sys.modules:
            try:
                sys.modules[fullname] = importlib.import_module(modulename)
            except ImportError:
                sys.modules[fullname] = Paddle3dCustomOperatorModule(
                    modulename, fullname)
        return sys.modules[fullname]


class Paddle3dCustomOperatorModule(ModuleType):
    def __init__(self, modulename: str, fullname: str):
        self.fullname = fullname
        self.modulename = modulename
        self.module = None
        super().__init__(modulename)

    def jit_build(self):
        try:
            lockfile = 'paddle3d.ops.{}'.format(self.modulename)
            lockfile = os.path.join(TMP_HOME, lockfile)
            file = inspect.getabsfile(sys.modules['paddle3d.ops'])
            rootdir = os.path.split(file)[0]

            args = custom_ops[self.modulename].copy()
            sources = args.pop('sources')
            sources = [os.path.join(rootdir, file) for file in sources]

            args.pop('version')
            with filelock.FileLock(lockfile):
                return paddle_jit_load(
                    name=self.modulename, sources=sources, **args)
        except:
            logger.error("{} builded fail!".format(self.modulename))
            raise

    def _load_module(self):
        if self.module is None:
            try:
                self.module = importlib.import_module(self.modulename)
            except ImportError:
                logger.warning("No custom op {} found, try JIT build".format(
                    self.modulename))
                self.module = self.jit_build()
                logger.info("{} builded success!".format(self.modulename))

            # refresh
            sys.modules[self.fullname] = self.module
        return self.module

    def __getattr__(self, attr: str):
        if attr in ['__path__', '__file__']:
            return None

        if attr in ['__loader__', '__package__', '__name__', '__spec__']:
            return super().__getattr__(attr)

        module = self._load_module()
        return getattr(module, attr)


sys.meta_path.insert(0, CustomOperatorPathFinder())<|MERGE_RESOLUTION|>--- conflicted
+++ resolved
@@ -78,8 +78,15 @@
             'pointnet2/gather_points.cc', 'pointnet2/gather_points_gpu.cu'
         ],
         'version':
-<<<<<<< HEAD
-        '0.1.0',
+        '0.1.0'
+    },
+    'roiaware_pool3d': {
+        'sources': [
+            'roiaware_pool3d/box_utils_gpu.cu',
+            'roiaware_pool3d/box_utils.cc',
+        ],
+        'version':
+        '0.1.0'
     },
     'ms_deform_attn': {
         'sources': [
@@ -89,17 +96,6 @@
         'version':
         '0.1.0',
         'extra_cuda_cflags': ['-arch=sm_60'],
-=======
-        '0.1.0'
-    },
-    'roiaware_pool3d': {
-        'sources': [
-            'roiaware_pool3d/box_utils_gpu.cu',
-            'roiaware_pool3d/box_utils.cc',
-        ],
-        'version':
-        '0.1.0'
->>>>>>> 962b43cb
     }
 }
 
