# Copyright (c) 2022 PaddlePaddle Authors. All Rights Reserved.
#
# Licensed under the Apache License, Version 2.0 (the "License");
# you may not use this file except in compliance with the License.
# You may obtain a copy of the License at
#
#    http://www.apache.org/licenses/LICENSE-2.0
#
# Unless required by applicable law or agreed to in writing, software
# distributed under the License is distributed on an "AS IS" BASIS,
# WITHOUT WARRANTIES OR CONDITIONS OF ANY KIND, either express or implied.
# See the License for the specific language governing permissions and
# limitations under the License.

import os
<<<<<<< HEAD
import sys
from typing import Callable, Union
=======
from typing import Callable, Optional, Union
>>>>>>> 09e9b246

import paddle
from visualdl import LogWriter

import paddle3d.env as env
from paddle3d.apis.checkpoint import Checkpoint, CheckpointABC
from paddle3d.apis.pipeline import training_step, validation_step
from paddle3d.apis.scheduler import Scheduler, SchedulerABC
from paddle3d.utils.logger import logger
from paddle3d.utils.shm_utils import _get_shared_memory_size_in_M
from paddle3d.utils.timer import Timer


def default_dataloader_build_fn(**kwargs) -> paddle.io.DataLoader:
    """
    """

    def _generate_loader(dataset: paddle.io.Dataset, model: paddle.nn.Layer):
        args = kwargs.copy()
        batch_size = args.pop('batch_size', 1)
        shuffle = False if not dataset.is_train_mode else True
        drop_last = args.pop('drop_last',
                             False if not dataset.is_train_mode else True)

        if dataset.is_train_mode:
            BatchSampler = paddle.io.DistributedBatchSampler
        else:
            # Do eval in single device
            BatchSampler = paddle.io.BatchSampler

        batch_sampler = BatchSampler(
            dataset,
            batch_size=batch_size,
            shuffle=shuffle,
            drop_last=drop_last)

        if hasattr(model, 'collate_fn'):
            collate_fn = model.collate_fn
        else:
            collate_fn = getattr(dataset, 'collate_fn', None)

        # DataLoader do not start sub-process in Windows and Mac
        # system, do not need to use shared memory
        use_shared_memory = sys.platform not in ['win32', 'darwin']
        # check whether shared memory size is bigger than 1G(1024M)
        if use_shared_memory:
            shm_size = _get_shared_memory_size_in_M()
            if shm_size is not None and shm_size < 1024.:
                logger.warning("Shared memory size is less than 1G, "
                               "disable shared_memory in DataLoader")
                use_shared_memory = False

        return paddle.io.DataLoader(
            dataset=dataset,
            batch_sampler=batch_sampler,
            collate_fn=collate_fn,
            use_shared_memory=use_shared_memory,
            **args)

    return _generate_loader


def default_checkpoint_build_fn(**kwargs) -> Checkpoint:
    """
    """
    kwargs = kwargs.copy()
    kwargs.setdefault('save_dir', 'output')
    kwargs.setdefault('keep_checkpoint_max', 5)
    kwargs.setdefault('overwrite', True)
    return Checkpoint(**kwargs)


def default_scheduler_build_fn(**kwargs) -> Scheduler:
    """
    """
    kwargs = kwargs.copy()
    kwargs.setdefault('log_interval', 10)
    kwargs.setdefault('do_eval', False)

    if kwargs.get('train_by_epoch'):
        kwargs.setdefault('save_interval', 5)
    else:
        kwargs.setdefault('save_interval', 1000)

    return Scheduler(**kwargs)


class Trainer:
    """
    """

    def __init__(
            self,
            model: paddle.nn.Layer,
            optimizer: paddle.optimizer.Optimizer,
            iters: Optional[int] = None,
            epochs: Optional[int] = None,
            train_dataset: Optional[paddle.io.Dataset] = None,
            val_dataset: Optional[paddle.io.Dataset] = None,
            resume: bool = False,
            # TODO: Default parameters should not use mutable objects, there is a risk
            checkpoint: Union[dict, CheckpointABC] = dict(),
            scheduler: Union[dict, SchedulerABC] = dict(),
            dataloader_fn: Union[dict, Callable] = dict()):

        self.model = model
        self.optimizer = optimizer

        _dataloader_build_fn = default_dataloader_build_fn(
            **dataloader_fn) if isinstance(dataloader_fn,
                                           dict) else dataloader_fn

        self.train_dataloader = _dataloader_build_fn(train_dataset, self.model)
        self.eval_dataloader = _dataloader_build_fn(
            val_dataset, self.model) if val_dataset else None
        self.val_dataset = val_dataset

        self.resume = resume
        vdl_file_name = None
        self.iters_per_epoch = len(self.train_dataloader)

        if iters is None:
            self.epochs = epochs
            self.iters = epochs * self.iters_per_epoch
            self.train_by_epoch = True
        else:
            self.iters = iters
            self.epochs = (iters - 1) // self.iters_per_epoch + 1
            self.train_by_epoch = False

        self.cur_iter = 0
        self.cur_epoch = 0

        if self.optimizer.__class__.__name__ == 'OneCycleAdam':
            self.optimizer.before_run(max_iters=self.iters)

        self.checkpoint = default_checkpoint_build_fn(
            **checkpoint) if isinstance(checkpoint, dict) else checkpoint

        if isinstance(scheduler, dict):
            scheduler.setdefault('train_by_epoch', self.train_by_epoch)
            scheduler.setdefault('iters_per_epoch', self.iters_per_epoch)
            self.scheduler = default_scheduler_build_fn(**scheduler)
        else:
            self.scheduler = scheduler

        if self.checkpoint is None:
            return

        if not self.checkpoint.empty:
            if not resume:
                raise RuntimeError(
                    'The checkpoint {} is not emtpy! Set `resume=True` to continue training or use another dir as checkpoint'
                    .format(self.checkpoint.rootdir))

            if self.checkpoint.meta.get(
                    'train_by_epoch') != self.train_by_epoch:
                raise RuntimeError(
                    'Unable to resume training since the train_by_epoch is inconsistent with that saved in the checkpoint'
                )

            params_dict, opt_dict = self.checkpoint.get()
            self.model.set_dict(params_dict)
            self.optimizer.set_state_dict(opt_dict)
            self.cur_iter = self.checkpoint.meta.get('iters')
            self.cur_epoch = self.checkpoint.meta.get('epochs')
            self.scheduler.step(self.cur_iter)

            logger.info(
                'Resume model from checkpoint {}, current iter set to {}'.
                format(self.checkpoint.rootdir, self.cur_iter))
            vdl_file_name = self.checkpoint.meta['vdl_file_name']
        elif resume:
            logger.warning(
                "Attempt to restore parameters from an empty checkpoint")

        if env.local_rank == 0:
            self.log_writer = LogWriter(
                logdir=self.checkpoint.rootdir, file_name=vdl_file_name)
            self.checkpoint.record('vdl_file_name',
                                   os.path.basename(self.log_writer.file_name))
            self.checkpoint.record('train_by_epoch', self.train_by_epoch)

    def train(self):
        """
        """

        sync_bn = (getattr(self.model, 'sync_bn', False) and env.nranks > 1)
        if sync_bn:
            sparse_conv = False
            for layer in self.model.sublayers():
                if 'sparse' in str(type(layer)):
                    sparse_conv = True
                    break
            if sparse_conv:
                self.model = paddle.sparse.nn.SyncBatchNorm.convert_sync_batchnorm(
                    self.model)
            else:
                self.model = paddle.nn.SyncBatchNorm.convert_sync_batchnorm(
                    self.model)

        model = self.model
        if env.nranks > 1:
            if not paddle.distributed.parallel.parallel_helper._is_parallel_ctx_initialized(
            ):
                paddle.distributed.init_parallel_env()
            model = paddle.DataParallel(self.model)

        loss_sum = 0
        timer = Timer(iters=self.iters - self.cur_iter)

        while self.cur_iter < self.iters:

            for sample in self.train_dataloader:
                self.cur_iter += 1

                if self.cur_iter % self.iters_per_epoch == 1:
                    self.cur_epoch += 1

                if self.cur_iter > self.iters:
                    break

                lr = self.optimizer.get_lr()
                loss = training_step(model, self.optimizer, sample,
                                     self.cur_iter)
                loss_sum += loss.numpy()[0]

                timer.step()
                status = self.scheduler.step()

                if status.do_log and env.local_rank == 0:
                    loss_sum = float(loss_sum / self.scheduler.log_interval)
                    logger.info(
                        '[TRAIN] epoch={}/{}, iter={}/{}, loss={:.6f}, lr={:.6f} | ETA {}'
                        .format(self.cur_epoch, self.epochs, self.cur_iter,
                                self.iters, loss_sum, lr, timer.eta))

                    self.log_writer.add_scalar(
                        tag='Training/learning_rate',
                        value=lr,
                        step=self.cur_iter)
                    self.log_writer.add_scalar(
                        tag='Training/loss', value=loss_sum, step=self.cur_iter)

                    loss_sum = 0

                if status.do_eval and env.local_rank == 0:
                    # TODO: whether to save a checkpoint based on the metric
                    metrics = self.evaluate()
                    for k, v in metrics.items():
                        if not isinstance(v, paddle.Tensor) or v.numel() != 1:
                            continue

                        self.log_writer.add_scalar(
                            tag='Evaluation/{}'.format(k),
                            value=float(v),
                            step=self.cur_iter)

                if status.save_checkpoint and env.local_rank == 0:
                    if self.train_by_epoch:
                        tag = 'epoch_{}'.format(self.cur_epoch)
                    else:
                        tag = 'iter_{}'.format(self.cur_iter)

                    self.checkpoint.push(
                        tag=tag,
                        params_dict=self.model.state_dict(),
                        opt_dict=self.optimizer.state_dict(),
                        verbose=True)

                    self.checkpoint.record('iters', self.cur_iter)
                    self.checkpoint.record('epochs', self.cur_epoch)

        logger.info('Training is complete.')

        if env.local_rank == 0:
            if self.train_by_epoch:
                tag = 'epoch_{}'.format(self.epochs)
            else:
                tag = 'iter_{}'.format(self.iters)

            if not self.checkpoint.have(tag):
                self.checkpoint.push(
                    tag=tag,
                    params_dict=self.model.state_dict(),
                    opt_dict=self.optimizer.state_dict(),
                    verbose=True)

            self.checkpoint.record('iters', self.iters)
            self.checkpoint.record('epochs', self.epochs)

    def evaluate(self) -> float:
        """
        """
        sync_bn = (getattr(self.model, 'sync_bn', False) and env.nranks > 1)
        if sync_bn:
            sparse_conv = False
            for layer in self.model.sublayers():
                if 'sparse' in str(type(layer)):
                    sparse_conv = True
                    break
            if sparse_conv:
                self.model = paddle.sparse.nn.SyncBatchNorm.convert_sync_batchnorm(
                    self.model)
            else:
                self.model = paddle.nn.SyncBatchNorm.convert_sync_batchnorm(
                    self.model)

        if self.val_dataset is None:
            raise RuntimeError('No evaluation dataset specified!')
        msg = 'evaluate on validate dataset'
        metric_obj = self.val_dataset.metric

        for idx, sample in logger.enumerate(self.eval_dataloader, msg=msg):
            result = validation_step(self.model, sample)
            metric_obj.update(predictions=result, ground_truths=sample)

        metrics = metric_obj.compute(verbose=True)
        return metrics<|MERGE_RESOLUTION|>--- conflicted
+++ resolved
@@ -13,12 +13,8 @@
 # limitations under the License.
 
 import os
-<<<<<<< HEAD
 import sys
-from typing import Callable, Union
-=======
 from typing import Callable, Optional, Union
->>>>>>> 09e9b246
 
 import paddle
 from visualdl import LogWriter
