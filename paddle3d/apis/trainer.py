--- conflicted
+++ resolved
@@ -306,25 +306,17 @@
                     break
 
                 lr = self.optimizer.get_lr()
-<<<<<<< HEAD
+
                 output = training_step(model,
                                        self.optimizer,
                                        sample,
                                        self.cur_iter,
                                        scaler=self.scaler,
-                                       amp_cfg=self.amp_cfg)
-=======
-                output = training_step(
-                    model,
-                    self.optimizer,
-                    sample,
-                    self.cur_iter,
-                    scaler=self.scaler,
-                    amp_cfg=self.amp_cfg,
-                    all_fused_tensors=getattr(self.optimizer,
-                                              'all_fused_tensors', None),
-                    group=group)
->>>>>>> 3cf884ec
+                                       amp_cfg=self.amp_cfg,
+                                       all_fused_tensors=getattr(
+                                           self.optimizer, 'all_fused_tensors',
+                                           None),
+                                       group=group)
 
                 for loss_name, loss_value in output.items():
                     losses_sum[loss_name] += float(loss_value)
