# Copyright (c) 2022 PaddlePaddle Authors. All Rights Reserved.
#
# Licensed under the Apache License, Version 2.0 (the "License");
# you may not use this file except in compliance with the License.
# You may obtain a copy of the License at
#
#    http://www.apache.org/licenses/LICENSE-2.0
#
# Unless required by applicable law or agreed to in writing, software
# distributed under the License is distributed on an "AS IS" BASIS,
# WITHOUT WARRANTIES OR CONDITIONS OF ANY KIND, either express or implied.
# See the License for the specific language governing permissions and
# limitations under the License.

import os
from typing import Callable, Optional, Union

import paddle
from visualdl import LogWriter

import paddle3d.env as env
from paddle3d.apis.checkpoint import Checkpoint, CheckpointABC
from paddle3d.apis.pipeline import training_step, validation_step
from paddle3d.apis.scheduler import Scheduler, SchedulerABC
from paddle3d.utils.logger import logger
from paddle3d.utils.timer import Timer


def default_dataloader_build_fn(**kwargs) -> paddle.io.DataLoader:
    """
    """

    def _generate_loader(dataset: paddle.io.Dataset, model: paddle.nn.Layer):
        args = kwargs.copy()
        batch_size = args.pop('batch_size', 1)
        shuffle = False if not dataset.is_train_mode else True
        drop_last = args.pop('drop_last',
                             False if not dataset.is_train_mode else True)

        if dataset.is_train_mode:
            BatchSampler = paddle.io.DistributedBatchSampler
        else:
            # Do eval in single device
            BatchSampler = paddle.io.BatchSampler

        batch_sampler = BatchSampler(
            dataset,
            batch_size=batch_size,
            shuffle=shuffle,
            drop_last=drop_last)

        if hasattr(model, 'collate_fn'):
            collate_fn = model.collate_fn
        else:
            collate_fn = getattr(dataset, 'collate_fn', None)

        return paddle.io.DataLoader(
            dataset=dataset,
            batch_sampler=batch_sampler,
            collate_fn=collate_fn,
            **args)

    return _generate_loader


def default_checkpoint_build_fn(**kwargs) -> Checkpoint:
    """
    """
    kwargs = kwargs.copy()
    kwargs.setdefault('save_dir', 'output')
    kwargs.setdefault('keep_checkpoint_max', 5)
    kwargs.setdefault('overwrite', True)
    return Checkpoint(**kwargs)


def default_scheduler_build_fn(**kwargs) -> Scheduler:
    """
    """
    kwargs = kwargs.copy()
    kwargs.setdefault('log_interval', 10)
    kwargs.setdefault('do_eval', False)

    if kwargs.get('train_by_epoch'):
        kwargs.setdefault('save_interval', 5)
    else:
        kwargs.setdefault('save_interval', 1000)

    return Scheduler(**kwargs)


class Trainer:
    """
    """

    def __init__(
            self,
            model: paddle.nn.Layer,
            optimizer: paddle.optimizer.Optimizer,
            iters: Optional[int] = None,
            epochs: Optional[int] = None,
            train_dataset: Optional[paddle.io.Dataset] = None,
            val_dataset: Optional[paddle.io.Dataset] = None,
            resume: bool = False,
            # TODO: Default parameters should not use mutable objects, there is a risk
            checkpoint: Union[dict, CheckpointABC] = dict(),
            scheduler: Union[dict, SchedulerABC] = dict(),
            dataloader_fn: Union[dict, Callable] = dict()):

        self.model = model
        self.optimizer = optimizer

        _dataloader_build_fn = default_dataloader_build_fn(
            **dataloader_fn) if isinstance(dataloader_fn,
                                           dict) else dataloader_fn

        self.train_dataloader = _dataloader_build_fn(train_dataset, self.model)
        self.eval_dataloader = _dataloader_build_fn(
            val_dataset, self.model) if val_dataset else None
        self.val_dataset = val_dataset

        self.resume = resume
        vdl_file_name = None
        self.iters_per_epoch = len(self.train_dataloader)

        if iters is None:
            self.epochs = epochs
            self.iters = epochs * self.iters_per_epoch
            self.train_by_epoch = True
        else:
            self.iters = iters
            self.epochs = (iters - 1) // self.iters_per_epoch + 1
            self.train_by_epoch = False

        self.cur_iter = 0
        self.cur_epoch = 0

        if self.optimizer.__class__.__name__ == 'OneCycleAdam':
            self.optimizer.before_run(max_iters=self.iters)

        self.checkpoint = default_checkpoint_build_fn(
            **checkpoint) if isinstance(checkpoint, dict) else checkpoint

        if isinstance(scheduler, dict):
            scheduler.setdefault('train_by_epoch', self.train_by_epoch)
            scheduler.setdefault('iters_per_epoch', self.iters_per_epoch)
            self.scheduler = default_scheduler_build_fn(**scheduler)
        else:
            self.scheduler = scheduler

        if self.checkpoint is None:
            return

        if not self.checkpoint.empty:
            if not resume:
                raise RuntimeError(
                    'The checkpoint {} is not emtpy! Set `resume=True` to continue training or use another dir as checkpoint'
                    .format(self.checkpoint.rootdir))

            if self.checkpoint.meta.get(
                    'train_by_epoch') != self.train_by_epoch:
                raise RuntimeError(
                    'Unable to resume training since the train_by_epoch is inconsistent with that saved in the checkpoint'
                )

            params_dict, opt_dict = self.checkpoint.get()
            self.model.set_dict(params_dict)
            self.optimizer.set_state_dict(opt_dict)
            self.cur_iter = self.checkpoint.meta.get('iters')
            self.cur_epoch = self.checkpoint.meta.get('epochs')
            self.scheduler.step(self.cur_iter)

            logger.info(
                'Resume model from checkpoint {}, current iter set to {}'.
                format(self.checkpoint.rootdir, self.cur_iter))
            vdl_file_name = self.checkpoint.meta['vdl_file_name']
        elif resume:
            logger.warning(
                "Attempt to restore parameters from an empty checkpoint")

        if env.local_rank == 0:
            self.log_writer = LogWriter(
                logdir=self.checkpoint.rootdir, file_name=vdl_file_name)
            self.checkpoint.record('vdl_file_name',
                                   os.path.basename(self.log_writer.file_name))
            self.checkpoint.record('train_by_epoch', self.train_by_epoch)

    def train(self):
        """
        """

        sync_bn = (getattr(self.model, 'sync_bn', False) and env.nranks > 1)
        if sync_bn:
            self.model = paddle.nn.SyncBatchNorm.convert_sync_batchnorm(
                self.model)

        model = self.model
        if env.nranks > 1:
            if not paddle.distributed.parallel.parallel_helper._is_parallel_ctx_initialized(
            ):
                paddle.distributed.init_parallel_env()
            model = paddle.DataParallel(self.model)

        loss_sum = 0
        timer = Timer(iters=self.iters - self.cur_iter)

        while self.cur_iter < self.iters:

            for sample in self.train_dataloader:
                self.cur_iter += 1

                if self.cur_iter % self.iters_per_epoch == 1:
                    self.cur_epoch += 1

                if self.cur_iter > self.iters:
                    break

                loss = training_step(model, self.optimizer, sample,
                                     self.cur_iter)
                loss_sum += loss.numpy()[0]

                timer.step()
                status = self.scheduler.step()

                if status.do_log and env.local_rank == 0:
                    lr = self.optimizer.get_lr()
                    loss_sum = float(loss_sum / self.scheduler.log_interval)
                    logger.info(
                        '[TRAIN] epoch={}/{}, iter={}/{}, loss={:.6f}, lr={:.6f} | ETA {}'
                        .format(self.cur_epoch, self.epochs, self.cur_iter,
                                self.iters, loss_sum, lr, timer.eta))

                    self.log_writer.add_scalar(
                        tag='Training/learning_rate',
                        value=lr,
                        step=self.cur_iter)
                    self.log_writer.add_scalar(
                        tag='Training/loss', value=loss_sum, step=self.cur_iter)

                    loss_sum = 0

<<<<<<< HEAD
                if status.do_eval:
=======
                if status.do_eval and env.local_rank == 0:
>>>>>>> 825a8503
                    # TODO: whether to save a checkpoint based on the metric
                    metrics = self.evaluate()
                    for k, v in metrics.items():
                        if not isinstance(v, paddle.Tensor) or v.numel() != 1:
                            continue
<<<<<<< HEAD

                        self.log_writer.add_scalar(
                            tag='Evaluation/{}'.format(k),
                            value=float(v),
                            step=self.cur_iter)

=======

                        self.log_writer.add_scalar(
                            tag='Evaluation/{}'.format(k),
                            value=float(v),
                            step=self.cur_iter)

>>>>>>> 825a8503
                if status.save_checkpoint and env.local_rank == 0:
                    if self.train_by_epoch:
                        tag = 'epoch_{}'.format(self.cur_epoch)
                    else:
                        tag = 'iter_{}'.format(self.cur_iter)

                    self.checkpoint.push(
                        tag=tag,
                        params_dict=self.model.state_dict(),
                        opt_dict=self.optimizer.state_dict(),
                        verbose=True)

                    self.checkpoint.record('iters', self.cur_iter)
                    self.checkpoint.record('epochs', self.cur_epoch)

        logger.info('Training is complete.')
<<<<<<< HEAD
        if self.train_by_epoch:
            tag = 'epoch_{}'.format(self.epochs)
        else:
            tag = 'iter_{}'.format(self.iters)

        if not self.checkpoint.have(tag):
            self.checkpoint.push(
                tag=tag,
                params_dict=self.model.state_dict(),
                opt_dict=self.optimizer.state_dict(),
                verbose=True)

        self.checkpoint.record('iters', self.iters)
        self.checkpoint.record('epochs', self.epochs)
=======

        if env.local_rank == 0:
            if self.train_by_epoch:
                tag = 'epoch_{}'.format(self.epochs)
            else:
                tag = 'iter_{}'.format(self.iters)

            if not self.checkpoint.have(tag):
                self.checkpoint.push(
                    tag=tag,
                    params_dict=self.model.state_dict(),
                    opt_dict=self.optimizer.state_dict(),
                    verbose=True)

            self.checkpoint.record('iters', self.iters)
            self.checkpoint.record('epochs', self.epochs)
>>>>>>> 825a8503

    def evaluate(self) -> float:
        """
        """
        sync_bn = (getattr(self.model, 'sync_bn', False) and env.nranks > 1)
        if sync_bn:
            self.model = paddle.nn.SyncBatchNorm.convert_sync_batchnorm(
                self.model)

        if self.val_dataset is None:
            raise RuntimeError('No evaluation dataset specified!')

        if self.val_dataset.__class__.__name__ != 'KittiCadnnDataset':
            metric_obj = self.val_dataset.metric
            msg = 'evaluate on validate dataset'
        else:
            results = []
            metrics = None

        for idx, sample in logger.enumerate(self.eval_dataloader, msg=msg):
            if self.val_dataset.__class__.__name__ != 'KittiCadnnDataset':
                result = validation_step(self.model, sample)
                metric_obj.update(
                    predictions=result,
                    ground_truths=sample.get("labels", None))
            else:
                pred_dicts = validation_step(self.model, sample)
                results += self.val_dataset.generate_prediction_dicts(
                    sample, pred_dicts, output_path=None)

        if self.val_dataset.__class__.__name__ != 'KittiCadnnDataset':
            metrics = metric_obj.compute(verbose=True)
        else:
            metrics = self.val_dataset.evaluation(results)
            logger.info(metrics)
        return metrics<|MERGE_RESOLUTION|>--- conflicted
+++ resolved
@@ -238,31 +238,18 @@
 
                     loss_sum = 0
 
-<<<<<<< HEAD
-                if status.do_eval:
-=======
                 if status.do_eval and env.local_rank == 0:
->>>>>>> 825a8503
                     # TODO: whether to save a checkpoint based on the metric
                     metrics = self.evaluate()
                     for k, v in metrics.items():
                         if not isinstance(v, paddle.Tensor) or v.numel() != 1:
                             continue
-<<<<<<< HEAD
 
                         self.log_writer.add_scalar(
                             tag='Evaluation/{}'.format(k),
                             value=float(v),
                             step=self.cur_iter)
 
-=======
-
-                        self.log_writer.add_scalar(
-                            tag='Evaluation/{}'.format(k),
-                            value=float(v),
-                            step=self.cur_iter)
-
->>>>>>> 825a8503
                 if status.save_checkpoint and env.local_rank == 0:
                     if self.train_by_epoch:
                         tag = 'epoch_{}'.format(self.cur_epoch)
@@ -279,22 +266,6 @@
                     self.checkpoint.record('epochs', self.cur_epoch)
 
         logger.info('Training is complete.')
-<<<<<<< HEAD
-        if self.train_by_epoch:
-            tag = 'epoch_{}'.format(self.epochs)
-        else:
-            tag = 'iter_{}'.format(self.iters)
-
-        if not self.checkpoint.have(tag):
-            self.checkpoint.push(
-                tag=tag,
-                params_dict=self.model.state_dict(),
-                opt_dict=self.optimizer.state_dict(),
-                verbose=True)
-
-        self.checkpoint.record('iters', self.iters)
-        self.checkpoint.record('epochs', self.epochs)
-=======
 
         if env.local_rank == 0:
             if self.train_by_epoch:
@@ -311,7 +282,6 @@
 
             self.checkpoint.record('iters', self.iters)
             self.checkpoint.record('epochs', self.epochs)
->>>>>>> 825a8503
 
     def evaluate(self) -> float:
         """
