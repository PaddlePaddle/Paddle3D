# Copyright (c) 2022 PaddlePaddle Authors. All Rights Reserved.
#
# Licensed under the Apache License, Version 2.0 (the "License");
# you may not use this file except in compliance with the License.
# You may obtain a copy of the License at
#
#    http://www.apache.org/licenses/LICENSE-2.0
#
# Unless required by applicable law or agreed to in writing, software
# distributed under the License is distributed on an "AS IS" BASIS,
# WITHOUT WARRANTIES OR CONDITIONS OF ANY KIND, either express or implied.
# See the License for the specific language governing permissions and
# limitations under the License.

import codecs
import os
from collections.abc import Iterable, Mapping
from typing import Any, Dict, Generic, Optional

import paddle
import yaml

from paddle3d.utils.logger import logger
from paddle3d.utils.tensor_fusion_utils import (fused_parameters,
                                                is_fused_matmul_bias_supported)


class Config(object):
    '''Training configuration parsing. Only yaml/yml files are supported.

    The following hyper-parameters are available in the config file:
        batch_size: The number of samples per gpu.
        iters: The total training steps.
        epochs: The total training epochs.
        train_dataset: A training data config including type/data_root/transforms/mode.
            For data type, please refer to paddle3d.datasets.
            For specific transforms, please refer to paddle3d.transforms.transforms.
        val_dataset: A validation data config including type/data_root/transforms/mode.
        optimizer: A optimizer config, but currently paddle3d only supports sgd with momentum in config file.
            In addition, weight_decay could be set as a regularization.
        learning_rate: A learning rate config. If decay is configured, learning _rate value is the starting learning rate,
             where only poly decay is supported using the config file. In addition, decay power and end_lr are tuned experimentally.
        model: A model config including type/backbone and model-dependent arguments.
            For model type, please refer to paddle3d.models.
            For backbone, please refer to paddle3d.models.backbones.

    Args:
        path (str) : The path of config file, supports yaml format only.

    Examples:
        from paddle3d.apis.config import Config
        # Create a cfg object with yaml file path.
        cfg = Config(yaml_cfg_path)
        # Parsing the argument when its property is used.
        train_dataset = cfg.train_dataset
        # the argument of model should be parsed after dataset,
        # since the model builder uses some properties in dataset.
        model = cfg.model
        ...
    '''

    def __init__(self,
                 *,
                 path: str,
                 learning_rate: Optional[float] = None,
                 batch_size: Optional[int] = None,
                 iters: Optional[int] = None,
                 epochs: Optional[int] = None):
        if not path:
            raise ValueError('Please specify the configuration file path.')

        if not os.path.exists(path):
            raise FileNotFoundError('File {} does not exist'.format(path))

        self._model = None
        self._train_dataset = None
        self._val_dataset = None
        self._all_fused_tensors = None
        if path.endswith('yml') or path.endswith('yaml'):
            self.dic = self._parse_from_yaml(path)
        else:
            raise RuntimeError('Config file should in yaml format!')

        self.update(
            learning_rate=learning_rate,
            batch_size=batch_size,
            iters=iters,
            epochs=epochs)

    def _update_dic(self, dic: Dict, base_dic: Dict):
        '''Update config from dic based base_dic
        '''

        base_dic = base_dic.copy()
        dic = dic.copy()

        if dic.get('_inherited_', True) == False:
            dic.pop('_inherited_')
            return dic

        for key, val in dic.items():
            if isinstance(val, dict) and key in base_dic:
                base_dic[key] = self._update_dic(val, base_dic[key])
            else:
                base_dic[key] = val
        dic = base_dic
        return dic

    def _parse_from_yaml(self, path: str):
        '''Parse a yaml file and build config'''

        with codecs.open(path, 'r', 'utf-8') as file:
            dic = yaml.load(file, Loader=yaml.FullLoader)

        if '_base_' in dic:
            cfg_dir = os.path.dirname(path)
            base_path = dic.pop('_base_')
            base_path = os.path.join(cfg_dir, base_path)
            base_dic = self._parse_from_yaml(base_path)
            dic = self._update_dic(dic, base_dic)
        return dic

    def update(self,
               learning_rate: Optional[float] = None,
               batch_size: Optional[int] = None,
               iters: Optional[int] = None,
               epochs: Optional[int] = None):
        '''Update config'''

        if learning_rate is not None:
            self.dic['lr_scheduler']['learning_rate'] = learning_rate

        if batch_size is not None:
            self.dic['batch_size'] = batch_size

        if iters is not None:
            self.dic['iters'] = iters

        if epochs is not None:
            self.dic['epochs'] = epochs

    @property
    def batch_size(self) -> int:
        return self.dic.get('batch_size', 1)

    @property
    def iters(self) -> int:
        iters = self.dic.get('iters')
        return iters

    @property
    def epochs(self) -> int:
        epochs = self.dic.get('epochs')
        return epochs

    @property
    def lr_scheduler(self) -> paddle.optimizer.lr.LRScheduler:
        if 'lr_scheduler' not in self.dic:
            raise RuntimeError(
                'No `lr_scheduler` specified in the configuration file.')

        params = self.dic.get('lr_scheduler')
        return self._load_object(params)

    @property
    def optimizer(self) -> paddle.optimizer.Optimizer:
        optimizer_cfg = self.dic.get('optimizer', {}).copy()
        optimizer_cfg['learning_rate'] = self.lr_scheduler
        optimizer_cfg['parameters'] = filter(lambda p: p.trainable,
                                             self.model.parameters())

<<<<<<< HEAD
        return self._load_object(optimizer_cfg)
=======
        params['learning_rate'] = self.lr_scheduler
        set_params = False
        if 'tensor_fusion' in params:
            tensor_fusion = params.pop('tensor_fusion')
            if tensor_fusion:
                self._all_fused_tensors = fused_parameters(
                    self.model.parameters())
                params['parameters'] = self._all_fused_tensors
                optimizer = self._load_object(params)
                setattr(optimizer, 'all_fused_tensors', self._all_fused_tensors)
                set_params = True

        if not set_params:
            params['parameters'] = self.model.parameters()
            optimizer = self._load_object(params)

        return optimizer

    @property
    def all_fused_tensors(self):
        return self._all_fused_tensors
>>>>>>> 3cf884ec

    @property
    def model(self) -> paddle.nn.Layer:
        model_cfg = self.dic.get('model').copy()
        if not model_cfg:
            raise RuntimeError('No model specified in the configuration file.')

        if 'fused_linear' in model_cfg:
            fused_linear = model_cfg.pop('fused_linear')
            if fused_linear:
                if not is_fused_matmul_bias_supported():
                    logger.warning(
                        "The flag fused_linear only valid for cuda version higher than 11.6, "
                        "but the paddle is compiled with cuda " +
                        paddle.version.cuda())
                else:
                    paddle.nn.functional.linear = paddle.incubate.nn.functional.fused_linear

        if not self._model:
            self._model = self._load_object(model_cfg)
        return self._model

    @property
    def amp_config(self) -> int:
        return self.dic.get('amp_cfg', None)

    @property
    def train_dataset_config(self) -> Dict:
        return self.dic.get('train_dataset', {}).copy()

    @property
    def val_dataset_config(self) -> Dict:
        return self.dic.get('val_dataset', {}).copy()

    @property
    def train_dataset_class(self) -> Generic:
        dataset_type = self.train_dataset_config['type']
        return self._load_component(dataset_type)

    @property
    def val_dataset_class(self) -> Generic:
        dataset_type = self.val_dataset_config['type']
        return self._load_component(dataset_type)

    @property
    def train_dataset(self) -> paddle.io.Dataset:
        _train_dataset = self.train_dataset_config
        if not _train_dataset:
            return None
        if not self._train_dataset:
            self._train_dataset = self._load_object(_train_dataset)
        return self._train_dataset

    @property
    def val_dataset(self) -> paddle.io.Dataset:
        _val_dataset = self.val_dataset_config
        if not _val_dataset:
            return None
        if not self._val_dataset:
            self._val_dataset = self._load_object(_val_dataset)
        return self._val_dataset

    @property
    def export_config(self) -> Dict:
        return self.dic.get('export', {})

    def _load_component(self, com_name: str) -> Any:
        # lazy import
        import paddle3d.apis.manager as manager

        if com_name.lower().startswith('$paddleseg'):
            return self._load_component_from_paddleseg(com_name[11:])

        if com_name.lower().startswith('$paddledet'):
            return self._load_component_from_paddledet(com_name[11:])

        for com in manager.__all__:
            com = getattr(manager, com)
            if com_name in com.components_dict:
                return com[com_name]
        else:
            if com_name in paddle.optimizer.lr.__all__:
                return getattr(paddle.optimizer.lr, com_name)
            elif com_name in paddle.optimizer.__all__:
                return getattr(paddle.optimizer, com_name)
            elif com_name in paddle.nn.__all__:
                return getattr(paddle.nn, com_name)

            raise RuntimeError(
                'The specified component was not found {}.'.format(com_name))

    def _load_component_from_paddleseg(self, com_name: str) -> Any:
        from paddleseg.cvlibs import manager
        com_list = [
            manager.BACKBONES, manager.DATASETS, manager.MODELS,
            manager.TRANSFORMS, manager.LOSSES
        ]

        for com in com_list:
            if com_name in com.components_dict:
                return com[com_name]

        raise RuntimeError(
            'The specified component was not found {} in paddleseg.'.format(
                com_name))

    def _load_component_from_paddledet(self, com_name: str) -> Any:
        from ppdet.core.workspace import global_config as ppdet_com_dict

        if com_name in ppdet_com_dict:
            component = ppdet_com_dict[com_name]
            cls = getattr(component.pymodule, component.name)
            return cls

        raise RuntimeError(
            'The specified component was not found {} in paddledet.'.format(
                com_name))

    def _load_object(self, obj: Generic, recursive: bool = True) -> Any:
        if isinstance(obj, Mapping):
            dic = obj.copy()
            component = self._load_component(
                dic.pop('type')) if 'type' in dic else dict

            if recursive:
                params = {}
                for key, val in dic.items():
                    params[key] = self._load_object(
                        obj=val, recursive=recursive)
            else:
                params = dic
            try:
                return component(**params)
            except Exception as e:
                raise type(e)('{} {}'.format(component.__name__, e))

        elif isinstance(obj, Iterable) and not isinstance(obj, str):
            return [self._load_object(item) for item in obj]

        return obj

    def _is_meta_type(self, item: Any) -> bool:
        return isinstance(item, dict) and 'type' in item

    def __str__(self) -> str:
        msg = '---------------Config Information---------------'
        msg += '\n{}'.format(yaml.dump(self.dic))
        msg += '------------------------------------------------'
        return msg

    def to_dict(self) -> Dict:
        if self.iters is not None:
            dic = {'iters': self.iters}
        else:
            dic = {'epochs': self.epochs}

        dic.update({
            'optimizer': self.optimizer,
            'model': self.model,
            'train_dataset': self.train_dataset,
            'val_dataset': self.val_dataset,
            'batch_size': self.batch_size,
            'amp_cfg': self.amp_config
        })

        return dic<|MERGE_RESOLUTION|>--- conflicted
+++ resolved
@@ -81,11 +81,10 @@
         else:
             raise RuntimeError('Config file should in yaml format!')
 
-        self.update(
-            learning_rate=learning_rate,
-            batch_size=batch_size,
-            iters=iters,
-            epochs=epochs)
+        self.update(learning_rate=learning_rate,
+                    batch_size=batch_size,
+                    iters=iters,
+                    epochs=epochs)
 
     def _update_dic(self, dic: Dict, base_dic: Dict):
         '''Update config from dic based base_dic
@@ -164,14 +163,8 @@
 
     @property
     def optimizer(self) -> paddle.optimizer.Optimizer:
-        optimizer_cfg = self.dic.get('optimizer', {}).copy()
-        optimizer_cfg['learning_rate'] = self.lr_scheduler
-        optimizer_cfg['parameters'] = filter(lambda p: p.trainable,
-                                             self.model.parameters())
-
-<<<<<<< HEAD
-        return self._load_object(optimizer_cfg)
-=======
+        params = self.dic.get('optimizer', {}).copy()
+
         params['learning_rate'] = self.lr_scheduler
         set_params = False
         if 'tensor_fusion' in params:
@@ -185,7 +178,8 @@
                 set_params = True
 
         if not set_params:
-            params['parameters'] = self.model.parameters()
+            params['parameters'] = filter(lambda p: p.trainable,
+                                          self.model.parameters())
             optimizer = self._load_object(params)
 
         return optimizer
@@ -193,7 +187,6 @@
     @property
     def all_fused_tensors(self):
         return self._all_fused_tensors
->>>>>>> 3cf884ec
 
     @property
     def model(self) -> paddle.nn.Layer:
@@ -321,8 +314,8 @@
             if recursive:
                 params = {}
                 for key, val in dic.items():
-                    params[key] = self._load_object(
-                        obj=val, recursive=recursive)
+                    params[key] = self._load_object(obj=val,
+                                                    recursive=recursive)
             else:
                 params = dic
             try:
