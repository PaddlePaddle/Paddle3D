# Copyright (c) 2022 PaddlePaddle Authors. All Rights Reserved.
#
# Licensed under the Apache License, Version 2.0 (the "License");
# you may not use this file except in compliance with the License.
# You may obtain a copy of the License at
#
#    http://www.apache.org/licenses/LICENSE-2.0
#
# Unless required by applicable law or agreed to in writing, software
# distributed under the License is distributed on an "AS IS" BASIS,
# WITHOUT WARRANTIES OR CONDITIONS OF ANY KIND, either express or implied.
# See the License for the specific language governing permissions and
# limitations under the License.

from pathlib import Path
from typing import List, Union

import cv2
import numpy as np
from PIL import Image

from paddle3d.apis import manager
from paddle3d.datasets.kitti import kitti_utils
from paddle3d.datasets.semantic_kitti.semantic_kitti import \
    SemanticKITTIDataset
from paddle3d.geometries import PointCloud
from paddle3d.geometries.bbox import points_in_convex_polygon_3d_jit
from paddle3d.sample import Sample
from paddle3d.transforms import functional as F
from paddle3d.transforms.base import TransformABC
from paddle3d.utils.logger import logger

__all__ = [
    "LoadImage", "LoadPointCloud", "RemoveCameraInvisiblePointsKITTI",
<<<<<<< HEAD
    "LoadSemanticKITTIRange", "RemoveCameraInvisiblePointsKITTIV2"
=======
    "RemoveCameraInvisiblePointsKITTIV2", "LoadSemanticKITTIRange"
>>>>>>> bb6e6267
]


@manager.TRANSFORMS.add_component
class LoadImage(TransformABC):
    """
    """
    _READER_MAPPER = {"cv2": cv2.imread, "pillow": Image.open}

    def __init__(self,
                 to_chw: bool = True,
                 to_rgb: bool = True,
                 reader: str = "cv2"):
        if reader not in self._READER_MAPPER.keys():
            raise ValueError('Unsupported reader {}'.format(reader))

        self.reader = reader
        self.to_rgb = to_rgb
        self.to_chw = to_chw

    def __call__(self, sample: Sample) -> Sample:
        """
        """
        sample.data = np.array(self._READER_MAPPER[self.reader](sample.path))

        sample.meta.image_reader = self.reader
        sample.meta.image_format = "bgr" if self.reader == "cv2" else "rgb"
        sample.meta.channel_order = "hwc"

        if sample.meta.image_format != "rgb" and self.to_rgb:
            if sample.meta.image_format == "bgr":
                sample.data = cv2.cvtColor(sample.data, cv2.COLOR_BGR2RGB)
                sample.meta.image_format = "rgb"
            else:
                raise RuntimeError('Unsupported image format {}'.format(
                    sample.meta.image_format))

        if self.to_chw:
            sample.data = sample.data.transpose((2, 0, 1))
            sample.meta.channel_order = "chw"

        return sample


@manager.TRANSFORMS.add_component
class LoadPointCloud(TransformABC):
    """
    Load point cloud.

    Args:
        dim: The dimension of each point.
        use_dim: The dimension of each point to use.
        use_time_lag: Whether to use time lag.
        sweep_remove_radius: The radius within which points are removed in sweeps.
    """

    def __init__(self,
                 dim,
                 use_dim: Union[int, List[int]] = None,
                 use_time_lag: bool = False,
                 sweep_remove_radius: float = 1):
        self.dim = dim
        self.use_dim = range(use_dim) if isinstance(use_dim, int) else use_dim
        self.use_time_lag = use_time_lag
        self.sweep_remove_radius = sweep_remove_radius

    def __call__(self, sample: Sample):
        """
        """
        if sample.modality != "lidar":
            raise ValueError('{} Only Support samples in modality lidar'.format(
                self.__class__.__name__))

        if sample.data is not None:
            raise ValueError(
                'The data for this sample has been processed before.')

        data = np.fromfile(sample.path, np.float32).reshape(-1, self.dim)

        if self.use_dim is not None:
            data = data[:, self.use_dim]

        if self.use_time_lag:
            time_lag = np.zeros((data.shape[0], 1), dtype=data.dtype)
            data = np.hstack([data, time_lag])

        if len(sample.sweeps) > 0:
            data_sweep_list = [
                data,
            ]
            for i in np.random.choice(len(sample.sweeps),
                                      len(sample.sweeps),
                                      replace=False):
                sweep = sample.sweeps[i]
                sweep_data = np.fromfile(sweep.path,
                                         np.float32).reshape(-1, self.dim)
                if self.use_dim:
                    sweep_data = sweep_data[:, self.use_dim]
                sweep_data = sweep_data.T

                # Remove points that are in a certain radius from origin.
                x_filter_mask = np.abs(
                    sweep_data[0, :]) < self.sweep_remove_radius
                y_filter_mask = np.abs(
                    sweep_data[1, :]) < self.sweep_remove_radius
                not_close = np.logical_not(
                    np.logical_and(x_filter_mask, y_filter_mask))
                sweep_data = sweep_data[:, not_close]

                # Homogeneous transform of current sample to reference coordinate
                if sweep.meta.ref_from_curr is not None:
                    sweep_data[:3, :] = sweep.meta.ref_from_curr.dot(
                        np.vstack((sweep_data[:3, :],
                                   np.ones(sweep_data.shape[1]))))[:3, :]
                sweep_data = sweep_data.T
                if self.use_time_lag:
                    curr_time_lag = sweep.meta.time_lag * np.ones(
                        (sweep_data.shape[0], 1)).astype(sweep_data.dtype)
                    sweep_data = np.hstack([sweep_data, curr_time_lag])
                data_sweep_list.append(sweep_data)
            data = np.concatenate(data_sweep_list, axis=0)

        sample.data = PointCloud(data)
        return sample


@manager.TRANSFORMS.add_component
class RemoveCameraInvisiblePointsKITTI(TransformABC):
    """
    Remove camera invisible points for KITTI dataset.
    """

    def __call__(self, sample: Sample):
        calibs = sample.calibs
        C, Rinv, T = kitti_utils.projection_matrix_decomposition(calibs[2])

        im_path = (Path(sample.path).parents[1] / "image_2" /
                   Path(sample.path).stem).with_suffix(".png")
        im_shape = np.array(cv2.imread(str(im_path)).shape[:2], dtype=np.int32)
        im_bbox = [0, 0, im_shape[1], im_shape[0]]

        frustum = F.get_frustum(im_bbox, C)
        frustum = (Rinv @ (frustum - T).T).T
        frustum = kitti_utils.coord_camera_to_velodyne(frustum, calibs)
        frustum_normals = F.corner_to_surface_normal(frustum[None, ...])

        indices = points_in_convex_polygon_3d_jit(sample.data[:, :3],
                                                  frustum_normals)
        sample.data = sample.data[indices.reshape([-1])]

        return sample


@manager.TRANSFORMS.add_component
class RemoveCameraInvisiblePointsKITTIV2(TransformABC):
<<<<<<< HEAD
=======
    """
    Remove camera invisible points for KITTI dataset, unlike `RemoveCameraInvisiblePointsKITTI` which projects image plane to a frustum,
    this version projects poinst into image plane and remove the points outside the image boundary.
    """

>>>>>>> bb6e6267
    def __init__(self):
        self.V2C = None
        self.R0 = None

    def __call__(self, sample: Sample):
        calibs = sample.calibs
        self.R0 = calibs[4]
        self.V2C = calibs[5]
        self.P2 = calibs[2]

<<<<<<< HEAD
        im_path = (Path(sample.path).parents[1] / "image_2" / Path(
            sample.path).stem).with_suffix(".png")
=======
        im_path = (Path(sample.path).parents[1] / "image_2" /
                   Path(sample.path).stem).with_suffix(".png")
>>>>>>> bb6e6267
        img_shape = np.array(cv2.imread(str(im_path)).shape[:2], dtype=np.int32)

        pts = sample.data[:, 0:3]
        # lidar to rect
        pts_lidar_hom = self.cart_to_hom(pts)
        pts_rect = np.dot(pts_lidar_hom, np.dot(self.V2C.T, self.R0.T))

        # rect to img
        pts_img, pts_rect_depth = self.rect_to_img(pts_rect)
        val_flag_1 = np.logical_and(pts_img[:, 0] >= 0,
                                    pts_img[:, 0] < img_shape[1])
        val_flag_2 = np.logical_and(pts_img[:, 1] >= 0,
                                    pts_img[:, 1] < img_shape[0])
        val_flag_merge = np.logical_and(val_flag_1, val_flag_2)
        pts_valid_flag = np.logical_and(val_flag_merge, pts_rect_depth >= 0)

        sample.data = sample.data[pts_valid_flag]
        return sample

    def cart_to_hom(self, pts):
        pts_hom = np.hstack((pts, np.ones((pts.shape[0], 1), dtype=np.float32)))
        return pts_hom

    def rect_to_img(self, pts_rect):
        pts_rect_hom = self.cart_to_hom(pts_rect)
        pts_2d_hom = np.dot(pts_rect_hom, self.P2.T)
        pts_img = (pts_2d_hom[:, 0:2].T / pts_rect_hom[:, 2]).T  # (N, 2)
        pts_rect_depth = pts_2d_hom[:, 2] - self.P2.T[
            3, 2]  # depth in rect camera coord
        return pts_img, pts_rect_depth


@manager.TRANSFORMS.add_component
class LoadSemanticKITTIRange(TransformABC):
    """
    Load SemanticKITTI range image.
    Please refer to <https://github.com/PRBonn/semantic-kitti-api/blob/master/auxiliary/laserscan.py>.

    Args:
        project_label (bool, optional): Whether project label to range view or not.
    """

    def __init__(self, project_label=True):
        self.project_label = project_label
        self.proj_H = 64
        self.proj_W = 1024
        self.upper_inclination = 3. / 180. * np.pi
        self.lower_inclination = -25. / 180. * np.pi
        self.fov = self.upper_inclination - self.lower_inclination

        self.remap_lut = SemanticKITTIDataset.build_remap_lut()

    def _remap_semantic_labels(self, sem_label):
        """
        Remap semantic labels to cross entropy format.
        Please refer to <https://github.com/PRBonn/semantic-kitti-api/blob/master/remap_semantic_labels.py>.
        """

        return self.remap_lut[sem_label]

    def __call__(self, sample: Sample) -> Sample:
        raw_scan = np.fromfile(sample.path, dtype=np.float32).reshape((-1, 4))
        points = raw_scan[:, 0:3]
        remissions = raw_scan[:, 3]

        # get depth of all points (L-2 norm of [x, y, z])
        depth = np.linalg.norm(points, ord=2, axis=1)

        # get angles of all points
        scan_x = points[:, 0]
        scan_y = points[:, 1]
        scan_z = points[:, 2]
        yaw = -np.arctan2(scan_y, scan_x)
        pitch = np.arcsin(scan_z / depth)

        # get projections in image coords
        proj_x = 0.5 * (yaw / np.pi + 1.0)  # in [0.0, 1.0]
        proj_y = 1.0 - (pitch +
                        abs(self.lower_inclination)) / self.fov  # in [0.0, 1.0]

        # scale to image size using angular resolution
        proj_x *= self.proj_W  # in [0.0, W]
        proj_y *= self.proj_H  # in [0.0, H]

        # round and clamp for use as index
        proj_x = np.floor(proj_x)
        proj_x = np.minimum(self.proj_W - 1, proj_x)
        proj_x = np.maximum(0, proj_x).astype(np.int32)  # in [0,W-1]
        proj_x_copy = np.copy(
            proj_x
        )  # save a copy in original order, for each point, where it is in the range image

        proj_y = np.floor(proj_y)
        proj_y = np.minimum(self.proj_H - 1, proj_y)
        proj_y = np.maximum(0, proj_y).astype(np.int32)  # in [0,H-1]
        proj_y_copy = np.copy(
            proj_y
        )  # save a copy in original order, for each point, where it is in the range image

        # unproj_range_copy = np.copy(depth)   # copy of depth in original order

        # order in decreasing depth
        indices = np.arange(depth.shape[0])
        order = np.argsort(depth)[::-1]
        depth = depth[order]
        indices = indices[order]
        points = points[order]
        remission = remissions[order]
        proj_y = proj_y[order]
        proj_x = proj_x[order]

        # projected range image - [H,W] range (-1 is no data)
        proj_range = np.full((self.proj_H, self.proj_W), -1, dtype=np.float32)

        # projected point cloud xyz - [H,W,3] xyz coord (-1 is no data)
        proj_xyz = np.full((self.proj_H, self.proj_W, 3), -1, dtype=np.float32)

        # projected remission - [H,W] intensity (-1 is no data)
        proj_remission = np.full((self.proj_H, self.proj_W),
                                 -1,
                                 dtype=np.float32)

        # projected index (for each pixel, what I am in the pointcloud)
        # [H,W] index (-1 is no data)
        proj_idx = np.full((self.proj_H, self.proj_W), -1, dtype=np.int32)

        proj_range[proj_y, proj_x] = depth
        proj_xyz[proj_y, proj_x] = points
        proj_remission[proj_y, proj_x] = remission
        proj_idx[proj_y, proj_x] = indices
        proj_mask = proj_idx > 0  # mask containing for each pixel, if it contains a point or not

        sample.data = np.concatenate([
            proj_range[None, ...],
            proj_xyz.transpose([2, 0, 1]), proj_remission[None, ...]
        ])

        sample.meta["proj_mask"] = proj_mask.astype(np.float32)
        sample.meta["proj_x"] = proj_x_copy
        sample.meta["proj_y"] = proj_y_copy

        if sample.labels is not None:
            # load labels
            raw_label = np.fromfile(sample.labels, dtype=np.uint32).reshape(
                (-1))
            # only fill in attribute if the right size
            if raw_label.shape[0] == points.shape[0]:
                sem_label = raw_label & 0xFFFF  # semantic label in lower half
                sem_label = self._remap_semantic_labels(sem_label)
                # inst_label = raw_label >> 16  # instance id in upper half
            else:
                logger.error("Point cloud shape: {}".format(points.shape))
                logger.error("Label shape: {}".format(raw_label.shape))
                raise ValueError(
                    "Scan and Label don't contain same number of points. {}".
                    format(sample.path))
            # # sanity check
            # assert ((sem_label + (inst_label << 16) == raw_label).all())

            if self.project_label:
                # project label to range view
                # semantics
                proj_sem_label = np.zeros((self.proj_H, self.proj_W),
                                          dtype=np.int32)  # [H,W]  label
                proj_sem_label[proj_mask] = sem_label[proj_idx[proj_mask]]

                # # instances
                # proj_inst_label = np.zeros((self.proj_H, self.proj_W),
                #                            dtype=np.int32)  # [H,W]  label
                # proj_inst_label[proj_mask] = self.inst_label[proj_idx[proj_mask]]

                sample.labels = proj_sem_label.astype(np.int64)[None, ...]
            else:
                sample.labels = sem_label.astype(np.int64)

        return sample


@manager.TRANSFORMS.add_component
class LoadSemanticKITTIPointCloud(TransformABC):
    """
    Load SemanticKITTI range image.
    Please refer to <https://github.com/PRBonn/semantic-kitti-api/blob/master/auxiliary/laserscan.py>.
    """

    def __init__(self, use_dim: List[int] = None):
        self.proj_H = 64
        self.proj_W = 1024
        self.upper_inclination = 3. / 180. * np.pi
        self.lower_inclination = -25. / 180. * np.pi
        self.fov = self.upper_inclination - self.lower_inclination

        self.remap_lut = SemanticKITTIDataset.build_remap_lut()

        self.use_dim = use_dim

    def _remap_semantic_labels(self, sem_label):
        """
        Remap semantic labels to cross entropy format.
        Please refer to <https://github.com/PRBonn/semantic-kitti-api/blob/master/remap_semantic_labels.py>.
        """

        return self.remap_lut[sem_label]

    def __call__(self, sample: Sample) -> Sample:
        raw_scan = np.fromfile(sample.path, dtype=np.float32).reshape(-1, 4)
        points = raw_scan[:, 0:3]

        sample.data = PointCloud(raw_scan[:, self.use_dim])

        if sample.labels is not None:
            # load labels
            raw_label = np.fromfile(sample.labels, dtype=np.int32).reshape(-1)
            # only fill in attribute if the right size
            if raw_label.shape[0] == points.shape[0]:
                sem_label = raw_label & 0xFFFF  # semantic label in lower half
                sem_label = self._remap_semantic_labels(sem_label)
                # self.inst_label = raw_label >> 16  # instance id in upper half
            else:
                logger.error("Point cloud shape: {}".format(points.shape))
                logger.error("Label shape: {}".format(raw_label.shape))
                raise ValueError(
                    "Scan and Label don't contain same number of points. {}".
                    format(sample.path))
            # # sanity check
            # assert ((sem_label + (inst_label << 16) == raw_label).all())

            sample.labels = sem_label

        return sample


@manager.TRANSFORMS.add_component
class LoadMultiViewImageFromFiles(TransformABC):
    """
    load multi-view image from files

    Args:
        to_float32 (bool): Whether to convert the img to float32.
            Default: False.
        color_type (str): Color type of the file. Default: -1.
            - -1: cv2.IMREAD_UNCHANGED
            -  0: cv2.IMREAD_GRAYSCALE
            -  1: cv2.IMREAD_COLOR
    """

    def __init__(self, to_float32=False, imread_flag=-1):
        self.to_float32 = to_float32
        self.imread_flag = imread_flag

    def __call__(self, sample):
        """
        Call function to load multi-view image from files.
        """
        filename = sample['img_filename']

        img = np.stack(
            [cv2.imread(name, self.imread_flag) for name in filename], axis=-1)
        if self.to_float32:
            img = img.astype(np.float32)
        sample['filename'] = filename

        sample['img'] = [img[..., i] for i in range(img.shape[-1])]
        sample['img_shape'] = img.shape
        sample['ori_shape'] = img.shape

        sample['pad_shape'] = img.shape
        sample['scale_factor'] = 1.0
        num_channels = 1 if len(img.shape) < 3 else img.shape[2]

        sample['img_norm_cfg'] = dict(mean=np.zeros(num_channels,
                                                    dtype=np.float32),
                                      std=np.ones(num_channels,
                                                  dtype=np.float32),
                                      to_rgb=False)
        return sample


@manager.TRANSFORMS.add_component
class LoadAnnotations3D(TransformABC):
    """
    load annotation
    """

    def __init__(
        self,
        with_bbox_3d=True,
        with_label_3d=True,
        with_attr_label=False,
        with_mask_3d=False,
        with_seg_3d=False,
    ):
        self.with_bbox_3d = with_bbox_3d
        self.with_label_3d = with_label_3d
        self.with_attr_label = with_attr_label
        self.with_mask_3d = with_mask_3d
        self.with_seg_3d = with_seg_3d

    def _load_bboxes_3d(self, sample) -> Sample:
        """
        """
        sample['gt_bboxes_3d'] = sample['ann_info']['gt_bboxes_3d']
        sample['bbox3d_fields'].append('gt_bboxes_3d')
        return sample

    def _load_labels_3d(self, sample) -> Sample:
        """
        """
        sample['gt_labels_3d'] = sample['ann_info']['gt_labels_3d']
        return sample

    def _load_attr_labels(self, sample) -> Sample:
        """
        """
        sample['attr_labels'] = sample['ann_info']['attr_labels']
        return sample

    def __call__(self, sample) -> Sample:
        """Call function to load multiple types annotations.
        """
        if self.with_bbox_3d:
            sample = self._load_bboxes_3d(sample)
            if sample is None:
                return None

        if self.with_label_3d:
            sample = self._load_labels_3d(sample)

        if self.with_attr_label:
            sample = self._load_attr_labels(sample)

        return sample


@manager.TRANSFORMS.add_component
class LoadMultiViewImageFromMultiSweepsFiles(object):
    """Load multi channel images from a list of separate channel files.
    Expects results['img_filename'] to be a list of filenames.
    Args:
        to_float32 (bool): Whether to convert the img to float32.
            Defaults to False.
        color_type (str): Color type of the file. Defaults to 'unchanged'.
    """

    def __init__(
        self,
        sweeps_num=5,
        to_float32=False,
        pad_empty_sweeps=False,
        sweep_range=[3, 27],
        sweeps_id=None,
        imread_flag=-1,  #'unchanged'
        sensors=[
            'CAM_FRONT', 'CAM_FRONT_RIGHT', 'CAM_FRONT_LEFT', 'CAM_BACK',
            'CAM_BACK_LEFT', 'CAM_BACK_RIGHT'
        ],
        test_mode=True,
        prob=1.0,
    ):

        self.sweeps_num = sweeps_num
        self.to_float32 = to_float32
        self.imread_flag = imread_flag
        self.pad_empty_sweeps = pad_empty_sweeps
        self.sensors = sensors
        self.test_mode = test_mode
        self.sweeps_id = sweeps_id
        self.sweep_range = sweep_range
        self.prob = prob
        if self.sweeps_id:
            assert len(self.sweeps_id) == self.sweeps_num

    def __call__(self, sample):
        """Call function to load multi-view sweep image from filenames.
        """
        sweep_imgs_list = []
        timestamp_imgs_list = []
        imgs = sample['img']
        img_timestamp = sample['img_timestamp']
        lidar_timestamp = sample['timestamp']
        img_timestamp = [
            lidar_timestamp - timestamp for timestamp in img_timestamp
        ]
        sweep_imgs_list.extend(imgs)
        timestamp_imgs_list.extend(img_timestamp)
        nums = len(imgs)
        if self.pad_empty_sweeps and len(sample['sweeps']) == 0:
            for i in range(self.sweeps_num):
                sweep_imgs_list.extend(imgs)
                mean_time = (self.sweep_range[0] +
                             self.sweep_range[1]) / 2.0 * 0.083
                timestamp_imgs_list.extend(
                    [time + mean_time for time in img_timestamp])
                for j in range(nums):
                    sample['filename'].append(sample['filename'][j])
                    sample['lidar2img'].append(np.copy(sample['lidar2img'][j]))
                    sample['intrinsics'].append(np.copy(
                        sample['intrinsics'][j]))
                    sample['extrinsics'].append(np.copy(
                        sample['extrinsics'][j]))
        else:
            if self.sweeps_id:
                choices = self.sweeps_id
            elif len(sample['sweeps']) <= self.sweeps_num:
                choices = np.arange(len(sample['sweeps']))
            elif self.test_mode:
                choices = [
                    int((self.sweep_range[0] + self.sweep_range[1]) / 2) - 1
                ]
            else:
                if np.random.random() < self.prob:
                    if self.sweep_range[0] < len(sample['sweeps']):
                        sweep_range = list(
                            range(
                                self.sweep_range[0],
                                min(self.sweep_range[1],
                                    len(sample['sweeps']))))
                    else:
                        sweep_range = list(
                            range(self.sweep_range[0], self.sweep_range[1]))
                    choices = np.random.choice(sweep_range,
                                               self.sweeps_num,
                                               replace=False)
                else:
                    choices = [
                        int((self.sweep_range[0] + self.sweep_range[1]) / 2) - 1
                    ]

            for idx in choices:
                sweep_idx = min(idx, len(sample['sweeps']) - 1)
                sweep = sample['sweeps'][sweep_idx]
                if len(sweep.keys()) < len(self.sensors):
                    sweep = sample['sweeps'][sweep_idx - 1]
                sample['filename'].extend(
                    [sweep[sensor]['data_path'] for sensor in self.sensors])

                img = np.stack([
                    cv2.imread(sweep[sensor]['data_path'], self.imread_flag)
                    for sensor in self.sensors
                ],
                               axis=-1)

                if self.to_float32:
                    img = img.astype(np.float32)
                img = [img[..., i] for i in range(img.shape[-1])]
                sweep_imgs_list.extend(img)
                sweep_ts = [
                    lidar_timestamp - sweep[sensor]['timestamp'] / 1e6
                    for sensor in self.sensors
                ]
                timestamp_imgs_list.extend(sweep_ts)
                for sensor in self.sensors:
                    sample['lidar2img'].append(sweep[sensor]['lidar2img'])
                    sample['intrinsics'].append(sweep[sensor]['intrinsics'])
                    sample['extrinsics'].append(sweep[sensor]['extrinsics'])
        sample['img'] = sweep_imgs_list
        sample['timestamp'] = timestamp_imgs_list

        return sample<|MERGE_RESOLUTION|>--- conflicted
+++ resolved
@@ -32,11 +32,7 @@
 
 __all__ = [
     "LoadImage", "LoadPointCloud", "RemoveCameraInvisiblePointsKITTI",
-<<<<<<< HEAD
-    "LoadSemanticKITTIRange", "RemoveCameraInvisiblePointsKITTIV2"
-=======
     "RemoveCameraInvisiblePointsKITTIV2", "LoadSemanticKITTIRange"
->>>>>>> bb6e6267
 ]
 
 
@@ -127,12 +123,11 @@
             data_sweep_list = [
                 data,
             ]
-            for i in np.random.choice(len(sample.sweeps),
-                                      len(sample.sweeps),
-                                      replace=False):
+            for i in np.random.choice(
+                    len(sample.sweeps), len(sample.sweeps), replace=False):
                 sweep = sample.sweeps[i]
-                sweep_data = np.fromfile(sweep.path,
-                                         np.float32).reshape(-1, self.dim)
+                sweep_data = np.fromfile(sweep.path, np.float32).reshape(
+                    -1, self.dim)
                 if self.use_dim:
                     sweep_data = sweep_data[:, self.use_dim]
                 sweep_data = sweep_data.T
@@ -173,8 +168,8 @@
         calibs = sample.calibs
         C, Rinv, T = kitti_utils.projection_matrix_decomposition(calibs[2])
 
-        im_path = (Path(sample.path).parents[1] / "image_2" /
-                   Path(sample.path).stem).with_suffix(".png")
+        im_path = (Path(sample.path).parents[1] / "image_2" / Path(
+            sample.path).stem).with_suffix(".png")
         im_shape = np.array(cv2.imread(str(im_path)).shape[:2], dtype=np.int32)
         im_bbox = [0, 0, im_shape[1], im_shape[0]]
 
@@ -192,14 +187,11 @@
 
 @manager.TRANSFORMS.add_component
 class RemoveCameraInvisiblePointsKITTIV2(TransformABC):
-<<<<<<< HEAD
-=======
     """
     Remove camera invisible points for KITTI dataset, unlike `RemoveCameraInvisiblePointsKITTI` which projects image plane to a frustum,
     this version projects poinst into image plane and remove the points outside the image boundary.
     """
 
->>>>>>> bb6e6267
     def __init__(self):
         self.V2C = None
         self.R0 = None
@@ -210,13 +202,8 @@
         self.V2C = calibs[5]
         self.P2 = calibs[2]
 
-<<<<<<< HEAD
         im_path = (Path(sample.path).parents[1] / "image_2" / Path(
             sample.path).stem).with_suffix(".png")
-=======
-        im_path = (Path(sample.path).parents[1] / "image_2" /
-                   Path(sample.path).stem).with_suffix(".png")
->>>>>>> bb6e6267
         img_shape = np.array(cv2.imread(str(im_path)).shape[:2], dtype=np.int32)
 
         pts = sample.data[:, 0:3]
@@ -294,8 +281,8 @@
 
         # get projections in image coords
         proj_x = 0.5 * (yaw / np.pi + 1.0)  # in [0.0, 1.0]
-        proj_y = 1.0 - (pitch +
-                        abs(self.lower_inclination)) / self.fov  # in [0.0, 1.0]
+        proj_y = 1.0 - (
+            pitch + abs(self.lower_inclination)) / self.fov  # in [0.0, 1.0]
 
         # scale to image size using angular resolution
         proj_x *= self.proj_W  # in [0.0, W]
@@ -360,8 +347,8 @@
 
         if sample.labels is not None:
             # load labels
-            raw_label = np.fromfile(sample.labels, dtype=np.uint32).reshape(
-                (-1))
+            raw_label = np.fromfile(
+                sample.labels, dtype=np.uint32).reshape((-1))
             # only fill in attribute if the right size
             if raw_label.shape[0] == points.shape[0]:
                 sem_label = raw_label & 0xFFFF  # semantic label in lower half
@@ -487,11 +474,10 @@
         sample['scale_factor'] = 1.0
         num_channels = 1 if len(img.shape) < 3 else img.shape[2]
 
-        sample['img_norm_cfg'] = dict(mean=np.zeros(num_channels,
-                                                    dtype=np.float32),
-                                      std=np.ones(num_channels,
-                                                  dtype=np.float32),
-                                      to_rgb=False)
+        sample['img_norm_cfg'] = dict(
+            mean=np.zeros(num_channels, dtype=np.float32),
+            std=np.ones(num_channels, dtype=np.float32),
+            to_rgb=False)
         return sample
 
 
@@ -502,12 +488,12 @@
     """
 
     def __init__(
-        self,
-        with_bbox_3d=True,
-        with_label_3d=True,
-        with_attr_label=False,
-        with_mask_3d=False,
-        with_seg_3d=False,
+            self,
+            with_bbox_3d=True,
+            with_label_3d=True,
+            with_attr_label=False,
+            with_mask_3d=False,
+            with_seg_3d=False,
     ):
         self.with_bbox_3d = with_bbox_3d
         self.with_label_3d = with_label_3d
@@ -562,19 +548,19 @@
     """
 
     def __init__(
-        self,
-        sweeps_num=5,
-        to_float32=False,
-        pad_empty_sweeps=False,
-        sweep_range=[3, 27],
-        sweeps_id=None,
-        imread_flag=-1,  #'unchanged'
-        sensors=[
-            'CAM_FRONT', 'CAM_FRONT_RIGHT', 'CAM_FRONT_LEFT', 'CAM_BACK',
-            'CAM_BACK_LEFT', 'CAM_BACK_RIGHT'
-        ],
-        test_mode=True,
-        prob=1.0,
+            self,
+            sweeps_num=5,
+            to_float32=False,
+            pad_empty_sweeps=False,
+            sweep_range=[3, 27],
+            sweeps_id=None,
+            imread_flag=-1,  #'unchanged'
+            sensors=[
+                'CAM_FRONT', 'CAM_FRONT_RIGHT', 'CAM_FRONT_LEFT', 'CAM_BACK',
+                'CAM_BACK_LEFT', 'CAM_BACK_RIGHT'
+            ],
+            test_mode=True,
+            prob=1.0,
     ):
 
         self.sweeps_num = sweeps_num
@@ -606,17 +592,17 @@
         if self.pad_empty_sweeps and len(sample['sweeps']) == 0:
             for i in range(self.sweeps_num):
                 sweep_imgs_list.extend(imgs)
-                mean_time = (self.sweep_range[0] +
-                             self.sweep_range[1]) / 2.0 * 0.083
+                mean_time = (
+                    self.sweep_range[0] + self.sweep_range[1]) / 2.0 * 0.083
                 timestamp_imgs_list.extend(
                     [time + mean_time for time in img_timestamp])
                 for j in range(nums):
                     sample['filename'].append(sample['filename'][j])
                     sample['lidar2img'].append(np.copy(sample['lidar2img'][j]))
-                    sample['intrinsics'].append(np.copy(
-                        sample['intrinsics'][j]))
-                    sample['extrinsics'].append(np.copy(
-                        sample['extrinsics'][j]))
+                    sample['intrinsics'].append(
+                        np.copy(sample['intrinsics'][j]))
+                    sample['extrinsics'].append(
+                        np.copy(sample['extrinsics'][j]))
         else:
             if self.sweeps_id:
                 choices = self.sweeps_id
@@ -637,9 +623,8 @@
                     else:
                         sweep_range = list(
                             range(self.sweep_range[0], self.sweep_range[1]))
-                    choices = np.random.choice(sweep_range,
-                                               self.sweeps_num,
-                                               replace=False)
+                    choices = np.random.choice(
+                        sweep_range, self.sweeps_num, replace=False)
                 else:
                     choices = [
                         int((self.sweep_range[0] + self.sweep_range[1]) / 2) - 1
