# Copyright (c) 2022 PaddlePaddle Authors. All Rights Reserved.
#
# Licensed under the Apache License, Version 2.0 (the "License");
# you may not use this file except in compliance with the License.
# You may obtain a copy of the License at
#
#    http://www.apache.org/licenses/LICENSE-2.0
#
# Unless required by applicable law or agreed to in writing, software
# distributed under the License is distributed on an "AS IS" BASIS,
# WITHOUT WARRANTIES OR CONDITIONS OF ANY KIND, either express or implied.
# See the License for the specific language governing permissions and
# limitations under the License.

import copy
from typing import Tuple

import cv2
import numba
import numpy as np

from paddle3d.geometries.bbox import (box_collision_test, iou_2d_jit,
                                      rbbox2d_to_near_bbox)


def horizontal_flip(im: np.ndarray) -> np.ndarray:
    if len(im.shape) == 3:
        im = im[:, ::-1, :]
    elif len(im.shape) == 2:
        im = im[:, ::-1]
    return im


def vertical_flip(im: np.ndarray) -> np.ndarray:
    if len(im.shape) == 3:
        im = im[::-1, :, :]
    elif len(im.shape) == 2:
        im = im[::-1, :]
    return im


def normalize(im: np.ndarray, mean: Tuple[float, float, float],
              std: Tuple[float, float, float]) -> np.ndarray:
    im -= mean
    im /= std
    return im


def normalize_use_cv2(im: np.ndarray,
                      mean: np.ndarray,
                      std: np.ndarray,
                      to_rgb=True):
    """normalize an image with mean and std use cv2.
    """
    img = im.copy().astype(np.float32)

    mean = np.float64(mean.reshape(1, -1))
    stdinv = 1 / np.float64(std.reshape(1, -1))
    if to_rgb:
        # inplace
        cv2.cvtColor(img, cv2.COLOR_BGR2RGB, img)
    # inplace
    cv2.subtract(img, mean, img)
    # inplace
    cv2.multiply(img, stdinv, img)
    return img


def get_frustum(im_bbox, C, near_clip=0.001, far_clip=100):
    """
    Please refer to:
        <https://github.com/traveller59/second.pytorch/blob/master/second/core/box_np_ops.py#L521>
    """
    fku = C[0, 0]
    fkv = -C[1, 1]
    u0v0 = C[0:2, 2]
    z_points = np.array([near_clip] * 4 + [far_clip] * 4,
                        dtype=C.dtype)[:, np.newaxis]
    b = im_bbox
    box_corners = np.array(
        [[b[0], b[1]], [b[0], b[3]], [b[2], b[3]], [b[2], b[1]]], dtype=C.dtype)
    near_box_corners = (box_corners - u0v0) / np.array(
        [fku / near_clip, -fkv / near_clip], dtype=C.dtype)
    far_box_corners = (box_corners - u0v0) / np.array(
        [fku / far_clip, -fkv / far_clip], dtype=C.dtype)
    ret_xy = np.concatenate([near_box_corners, far_box_corners],
                            axis=0)  # [8, 2]
    ret_xyz = np.concatenate([ret_xy, z_points], axis=1)
    return ret_xyz


@numba.jit(nopython=True)
def corner_to_surface_normal(corners):
    """
    Given coordinates the 3D bounding box's corners,
    compute surface normal located at each corner oriented towards inside the box.
    Please refer to:
        <https://github.com/traveller59/second.pytorch/blob/master/second/core/box_np_ops.py#L764>

    Args:
        corners (float array, [N, 8, 3]): Coordinates of 8 3d box corners.
    Returns:
        normals (float array, [N, 6, 4, 3]): Normals of 6 surfaces. Each surface is represented by 4 normals,
            located at the 4 corners.
    """
    num_boxes = corners.shape[0]
    normals = np.zeros((num_boxes, 6, 4, 3), dtype=corners.dtype)
    corner_indices = np.array([
        0, 1, 2, 3, 7, 6, 5, 4, 0, 3, 7, 4, 1, 5, 6, 2, 0, 4, 5, 1, 3, 2, 6, 7
    ]).reshape(6, 4)
    for i in range(num_boxes):
        for j in range(6):
            for k in range(4):
                normals[i, j, k] = corners[i, corner_indices[j, k]]
    return normals


@numba.jit(nopython=True)
def points_to_voxel(points, voxel_size, point_cloud_range, grid_size, voxels,
                    coords, num_points_per_voxel, grid_idx_to_voxel_idx,
                    max_points_in_voxel, max_voxel_num):
    num_voxels = 0
    num_points = points.shape[0]
    # x, y, z
    coord = np.zeros(shape=(3, ), dtype=np.int32)

    for point_idx in range(num_points):
        outside = False
        for i in range(3):
            coord[i] = np.floor(
                (points[point_idx, i] - point_cloud_range[i]) / voxel_size[i])
            if coord[i] < 0 or coord[i] >= grid_size[i]:
                outside = True
                break
        if outside:
            continue
        voxel_idx = grid_idx_to_voxel_idx[coord[2], coord[1], coord[0]]
        if voxel_idx == -1:
            voxel_idx = num_voxels
            if num_voxels >= max_voxel_num:
                continue
            num_voxels += 1
            grid_idx_to_voxel_idx[coord[2], coord[1], coord[0]] = voxel_idx
            coords[voxel_idx, 0:3] = coord[::-1]
        curr_num_point = num_points_per_voxel[voxel_idx]
        if curr_num_point < max_points_in_voxel:
            voxels[voxel_idx, curr_num_point] = points[point_idx]
            num_points_per_voxel[voxel_idx] = curr_num_point + 1

    return num_voxels


def create_anchors_3d_stride(feature_size,
                             sizes=[1.6, 3.9, 1.56],
                             anchor_strides=[0.4, 0.4, 0.0],
                             anchor_offsets=[0.2, -39.8, -1.78],
                             rotations=[0, np.pi / 2]):
    """
    Generate 3D anchors according to specified strides.
    Please refer to:
        <https://github.com/traveller59/second.pytorch/blob/master/second/core/box_np_ops.py#L561>

    Args:
        feature_size: list [D, H, W](zyx)
        sizes: [N, 3] list of list or array, size of anchors, xyz

    Returns:
        anchors: [*feature_size, num_sizes, num_rots, 7] tensor.
    """
    x_stride, y_stride, z_stride = anchor_strides
    x_offset, y_offset, z_offset = anchor_offsets
    z_centers = np.arange(feature_size[0], dtype=np.float32)
    y_centers = np.arange(feature_size[1], dtype=np.float32)
    x_centers = np.arange(feature_size[2], dtype=np.float32)
    z_centers = z_centers * z_stride + z_offset
    y_centers = y_centers * y_stride + y_offset
    x_centers = x_centers * x_stride + x_offset
    sizes = np.reshape(np.array(sizes, dtype=np.float32), [-1, 3])
    rotations = np.array(rotations, dtype=np.float32)
    rets = np.meshgrid(x_centers,
                       y_centers,
                       z_centers,
                       rotations,
                       indexing='ij')
    tile_shape = [1] * 5
    tile_shape[-2] = sizes.shape[0]
    for i in range(len(rets)):
        rets[i] = np.tile(rets[i][..., np.newaxis, :], tile_shape)
        rets[i] = rets[i][..., None]
    sizes = np.reshape(sizes, [1, 1, 1, -1, 1, 3])
    tile_size_shape = list(rets[0].shape)
    tile_size_shape[3] = 1
    sizes = np.tile(sizes, tile_size_shape)
    rets.insert(3, sizes)
    ret = np.concatenate(rets, axis=-1)
    return np.transpose(ret, [2, 1, 0, 3, 4, 5])


@numba.jit(nopython=True)
def sparse_sum_for_anchors_mask(coors, shape):
    ret = np.zeros(shape, dtype=np.float32)
    for i in range(coors.shape[0]):
        ret[coors[i, 1], coors[i, 2]] += 1
    return ret


@numba.jit(nopython=True)
def fused_get_anchors_area(dense_map, anchors_bv, stride, offset, grid_size):
    anchor_coor = np.zeros(anchors_bv.shape[1:], dtype=np.int32)
    grid_size_x = grid_size[0] - 1
    grid_size_y = grid_size[1] - 1
    N = anchors_bv.shape[0]
    ret = np.zeros((N, ), dtype=dense_map.dtype)
    for i in range(N):
        anchor_coor[0] = np.floor((anchors_bv[i, 0] - offset[0]) / stride[0])
        anchor_coor[1] = np.floor((anchors_bv[i, 1] - offset[1]) / stride[1])
        anchor_coor[2] = np.floor((anchors_bv[i, 2] - offset[0]) / stride[0])
        anchor_coor[3] = np.floor((anchors_bv[i, 3] - offset[1]) / stride[1])
        anchor_coor[0] = max(anchor_coor[0], 0)
        anchor_coor[1] = max(anchor_coor[1], 0)
        anchor_coor[2] = min(anchor_coor[2], grid_size_x)
        anchor_coor[3] = min(anchor_coor[3], grid_size_y)
        ID = dense_map[anchor_coor[3], anchor_coor[2]]
        IA = dense_map[anchor_coor[1], anchor_coor[0]]
        IB = dense_map[anchor_coor[3], anchor_coor[0]]
        IC = dense_map[anchor_coor[1], anchor_coor[2]]
        ret[i] = ID - IB - IC + IA
    return ret


@numba.jit(nopython=True)
def noise_per_box(bev_boxes, corners_2d, ignored_corners_2d, rotation_noises,
                  translation_noises):
    num_boxes = bev_boxes.shape[0]
    num_attempts = translation_noises.shape[1]

    selected_rotation_noises = np.zeros(num_boxes, dtype=rotation_noises.dtype)
    selected_translation_noises = np.zeros((num_boxes, 3),
                                           dtype=translation_noises.dtype)

    all_corners = np.concatenate((corners_2d, ignored_corners_2d), axis=0)

    for i in range(num_boxes):
        for j in range(num_attempts):
            # rotation
            current_corners = np.ascontiguousarray(corners_2d[i] -
                                                   bev_boxes[i, :2])
            rot_sin = np.sin(rotation_noises[i, j])
            rot_cos = np.cos(rotation_noises[i, j])
            rotation_matrix = np.array(
                [[rot_cos, -rot_sin], [rot_sin, rot_cos]], corners_2d.dtype)
            current_corners = current_corners @ rotation_matrix
            # translation
            current_corners += bev_boxes[i, :2] + translation_noises[i, j, :2]

            coll_mat = box_collision_test(current_corners.reshape(1, 4, 2),
                                          all_corners)
            coll_mat[0, i] = False
            if not coll_mat.any():
                # valid perturbation found
                selected_rotation_noises[i] = rotation_noises[i, j]
                selected_translation_noises[i] = translation_noises[i, j]
                break

    return selected_rotation_noises, selected_translation_noises


@numba.jit(nopython=True)
def perturb_object_points_(points, centers, point_masks, rotation_noises,
                           translation_noises):
    num_boxes = centers.shape[0]
    num_points = points.shape[0]
    rotation_matrices = np.zeros((num_boxes, 3, 3), dtype=points.dtype)
    for i in range(num_boxes):
        angle = rotation_noises[i]
        rot_sin = np.sin(angle)
        rot_cos = np.cos(angle)
        rotation_matrix = np.eye(3, dtype=points.dtype)
        rotation_matrix[0, 0] = rot_cos
        rotation_matrix[0, 1] = -rot_sin
        rotation_matrix[1, 0] = rot_sin
        rotation_matrix[1, 1] = rot_cos
        rotation_matrices[i] = rotation_matrix
    for i in range(num_points):
        for j in range(num_boxes):
            if point_masks[i, j] == 1:
                # rotation
                points[i, :3] -= centers[j, :3]
                points[i:i + 1, :3] = np.ascontiguousarray(
                    points[i:i + 1, :3]) @ rotation_matrices[j]
                points[i, :3] += centers[j, :3]
                # translation
                points[i, :3] += translation_noises[j]
                break


@numba.jit(nopython=True)
def perturb_object_bboxes_3d_(bboxes_3d, rotation_noises, translation_noises):
    bboxes_3d[:, 6] += rotation_noises
    bboxes_3d[:, :3] += translation_noises


def nearest_iou_similarity(bboxes_3d_1, bboxes_3d_2):
    """
    Compute similarity based on the squared distance metric.

    This function computes pairwise similarity between two BoxLists based on the
    negative squared distance metric.

    """

    boxes_bv_1 = rbbox2d_to_near_bbox(bboxes_3d_1[:, [0, 1, 3, 4, 6]])
    boxes_bv_2 = rbbox2d_to_near_bbox(bboxes_3d_2[:, [0, 1, 3, 4, 6]])
    return iou_2d_jit(boxes_bv_1, boxes_bv_2)


def random_depth_image_horizontal(data_dict=None):
    """
    Performs random horizontal flip augmentation
    Args:
    data_dict:
        image [np.ndarray(H_image, W_image, 3)]: Image
        depth_map [np.ndarray(H_depth, W_depth]: Depth map
        gt_boxes [np.ndarray(N, 7)]: 3D box labels in LiDAR coordinates [x, y, z, w, l, h, ry]
        calib [calibration.Calibration]: Calibration object
    Returns:
    data_dict:
        aug_image [np.ndarray(H_image, W_image, 3)]: Augmented image
        aug_depth_map [np.ndarray(H_depth, W_depth]: Augmented depth map
        aug_gt_boxes [np.ndarray(N, 7)]: Augmented 3D box labels in LiDAR coordinates [x, y, z, w, l, h, ry]
    """
    if data_dict is None:
        return
    image = data_dict["images"]
    depth_map = data_dict["depth_maps"]
    gt_boxes = data_dict['gt_boxes']
    calib = data_dict["calib"]

    # Randomly augment with 50% chance
    enable = np.random.choice([False, True], replace=False, p=[0.5, 0.5])

    if enable:
        # Flip images
        aug_image = np.fliplr(image)
        aug_depth_map = np.fliplr(depth_map)

        # Flip 3D gt_boxes by flipping the centroids in image space
        aug_gt_boxes = copy.copy(gt_boxes)
        locations = aug_gt_boxes[:, :3]
        img_pts, img_depth = calib.lidar_to_img(locations)
        W = image.shape[1]
        img_pts[:, 0] = W - img_pts[:, 0]
        pts_rect = calib.img_to_rect(u=img_pts[:, 0],
                                     v=img_pts[:, 1],
                                     depth_rect=img_depth)
        pts_lidar = calib.rect_to_lidar(pts_rect)
        aug_gt_boxes[:, :3] = pts_lidar
        aug_gt_boxes[:, 6] = -1 * aug_gt_boxes[:, 6]
    else:
        aug_image = image
        aug_depth_map = depth_map
        aug_gt_boxes = gt_boxes

    data_dict['images'] = aug_image
    data_dict['depth_maps'] = aug_depth_map
    data_dict['gt_boxes'] = aug_gt_boxes

    return data_dict

<<<<<<< HEAD
def blend_transform(img: np.ndarray, src_image: np.ndarray, src_weight: float, dst_weight: float):
    """
    Transforms pixel colors with PIL enhance functions.
    """
    if img.dtype == np.uint8:
        img = img.astype(np.float32)
        img = src_weight * src_image + dst_weight * img
        out = np.clip(img, 0, 255).astype(np.uint8)
    else:
        out = src_weight * src_image + dst_weight * img
    return out
=======

def sample_point(sample, num_points):
    """ Randomly sample points by distance
    """
    if num_points == -1:
        return sample

    points = sample.data
    if num_points < len(points):
        pts_depth = np.linalg.norm(points[:, 0:3], axis=1)
        pts_near_flag = pts_depth < 40.0
        far_idxs_choice = np.where(pts_near_flag == 0)[0]
        near_idxs = np.where(pts_near_flag == 1)[0]
        choice = []
        if num_points > len(far_idxs_choice):
            near_idxs_choice = np.random.choice(near_idxs,
                                                num_points -
                                                len(far_idxs_choice),
                                                replace=False)
            choice = np.concatenate((near_idxs_choice, far_idxs_choice), axis=0) \
                if len(far_idxs_choice) > 0 else near_idxs_choice
        else:
            choice = np.arange(0, len(points), dtype=np.int32)
            choice = np.random.choice(choice, num_points, replace=False)
        np.random.shuffle(choice)
    else:
        choice = np.arange(0, len(points), dtype=np.int32)
        if num_points > len(points):
            extra_choice = np.random.choice(choice, num_points - len(points))
            choice = np.concatenate((choice, extra_choice), axis=0)
        np.random.shuffle(choice)
    sample.data = sample.data[choice]

    return sample
>>>>>>> bc725f4e
<|MERGE_RESOLUTION|>--- conflicted
+++ resolved
@@ -367,7 +367,7 @@
 
     return data_dict
 
-<<<<<<< HEAD
+
 def blend_transform(img: np.ndarray, src_image: np.ndarray, src_weight: float, dst_weight: float):
     """
     Transforms pixel colors with PIL enhance functions.
@@ -379,7 +379,7 @@
     else:
         out = src_weight * src_image + dst_weight * img
     return out
-=======
+
 
 def sample_point(sample, num_points):
     """ Randomly sample points by distance
@@ -414,4 +414,3 @@
     sample.data = sample.data[choice]
 
     return sample
->>>>>>> bc725f4e
