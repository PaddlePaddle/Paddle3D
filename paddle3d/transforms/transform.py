--- conflicted
+++ resolved
@@ -32,14 +32,9 @@
 __all__ = [
     "RandomHorizontalFlip", "RandomVerticalFlip", "GlobalRotate", "GlobalScale",
     "GlobalTranslate", "ShufflePoint", "SamplePoint", "SamplePointByVoxels",
-<<<<<<< HEAD
-    "FilterPointsOutsideRange", "FilterBBoxOutsideRange", "HardVoxelize",
+    "FilterPointOutsideRange", "FilterBBoxOutsideRange", "HardVoxelize",
     "RandomObjectPerturb", "ConvertBoxFormat",
     "PhotoMetricDistortionMultiViewImage", "RandomScaleImageMultiViewImage"
-=======
-    "FilterPointOutsideRange", "FilterBBoxOutsideRange", "HardVoxelize",
-    "RandomObjectPerturb", "ConvertBoxFormat"
->>>>>>> 962b43cb
 ]
 
 
@@ -304,11 +299,7 @@
 
 
 @manager.TRANSFORMS.add_component
-<<<<<<< HEAD
-class FilterPointsOutsideRange(TransformABC):
-=======
 class FilterPointOutsideRange(TransformABC):
->>>>>>> 962b43cb
     def __init__(self, point_cloud_range: Tuple[float]):
         self.point_cloud_range = np.asarray(point_cloud_range, dtype='float32')
 
@@ -1079,20 +1070,7 @@
 
         for key in self.keys:
             filtered_sample[key] = sample[key]
-<<<<<<< HEAD
         return filtered_sample
-
-
-@manager.TRANSFORMS.add_component
-class FilterPointOutsideRange(TransformABC):
-    def __init__(self, point_cloud_range: Tuple[float]):
-        self.point_cloud_range = np.asarray(point_cloud_range, dtype='float32')
-
-    def __call__(self, sample: Sample):
-        mask = sample.data.get_mask_of_points_outside_range(
-            self.point_cloud_range)
-        sample.data = sample.data[mask]
-        return sample
 
 
 @manager.TRANSFORMS.add_component
@@ -1307,7 +1285,4 @@
         'box': Image.BOX,
         'lanczos': Image.LANCZOS,
         'hamming': Image.HAMMING
-    }
-=======
-        return filtered_sample
->>>>>>> 962b43cb
+    }