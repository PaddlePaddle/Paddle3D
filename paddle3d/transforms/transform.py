--- conflicted
+++ resolved
@@ -32,7 +32,7 @@
 __all__ = [
     "RandomHorizontalFlip", "RandomVerticalFlip", "GlobalRotate", "GlobalScale",
     "GlobalTranslate", "ShufflePoint", "SamplePoint", "SamplePointByVoxels",
-    "FilterPointsOutsideRange", "FilterBBoxOutsideRange", "HardVoxelize",
+    "FilterPointOutsideRange", "FilterBBoxOutsideRange", "HardVoxelize",
     "RandomObjectPerturb", "ConvertBoxFormat"
 ]
 
@@ -133,9 +133,8 @@
     def __call__(self, sample: Sample):
         if sample.modality != "lidar":
             raise ValueError("GlobalScale only supports lidar data!")
-        factor = np.random.uniform(self.min_scale,
-                                   self.max_scale,
-                                   size=self.size)
+        factor = np.random.uniform(
+            self.min_scale, self.max_scale, size=self.size)
         # Scale points
         sample.data.scale(factor)
         # Scale bboxes_3d
@@ -156,10 +155,11 @@
             The random distribution. Defaults to normal.
     """
 
-    def __init__(self,
-                 translation_std: Union[float, List[float],
-                                        Tuple[float]] = (.2, .2, .2),
-                 distribution="normal"):
+    def __init__(
+            self,
+            translation_std: Union[float, List[float], Tuple[float]] = (.2, .2,
+                                                                        .2),
+            distribution="normal"):
         if not isinstance(translation_std, (list, tuple)):
             translation_std = [
                 translation_std, translation_std, translation_std
@@ -178,9 +178,10 @@
         if self.distribution == "normal":
             translation = np.random.normal(scale=self.translation_std, size=3)
         elif self.distribution == "uniform":
-            translation = np.random.uniform(low=-self.translation_std[0],
-                                            high=self.translation_std[0],
-                                            size=3)
+            translation = np.random.uniform(
+                low=-self.translation_std[0],
+                high=self.translation_std[0],
+                size=3)
         else:
             raise ValueError(
                 "GlobalScale only supports normal and uniform random distribution!"
@@ -195,7 +196,6 @@
 
 @manager.TRANSFORMS.add_component
 class ShufflePoint(TransformABC):
-
     def __call__(self, sample: Sample):
         if sample.modality != "lidar":
             raise ValueError("ShufflePoint only supports lidar data!")
@@ -205,15 +205,13 @@
 
 @manager.TRANSFORMS.add_component
 class ConvertBoxFormat(TransformABC):
-
     def __call__(self, sample: Sample):
         # convert boxes from [x,y,z,w,l,h,yaw] to [x,y,z,l,w,h,heading], bottom_center -> obj_center
         bboxes_3d = box_utils.boxes3d_kitti_lidar_to_lidar(sample.bboxes_3d)
 
         # limit heading
-        bboxes_3d[:, -1] = box_utils.limit_period(bboxes_3d[:, -1],
-                                                  offset=0.5,
-                                                  period=2 * np.pi)
+        bboxes_3d[:, -1] = box_utils.limit_period(
+            bboxes_3d[:, -1], offset=0.5, period=2 * np.pi)
 
         # stack labels into gt_boxes, label starts from 1, instead of 0.
         labels = sample.labels + 1
@@ -227,7 +225,6 @@
 
 @manager.TRANSFORMS.add_component
 class SamplePoint(TransformABC):
-
     def __init__(self, num_points):
         self.num_points = num_points
 
@@ -239,7 +236,6 @@
 
 @manager.TRANSFORMS.add_component
 class SamplePointByVoxels(TransformABC):
-
     def __init__(self, voxel_size, max_points_per_voxel, max_num_of_voxels,
                  num_points, point_cloud_range):
         self.voxel_size = voxel_size
@@ -288,7 +284,6 @@
 
 @manager.TRANSFORMS.add_component
 class FilterBBoxOutsideRange(TransformABC):
-
     def __init__(self, point_cloud_range: Tuple[float]):
         self.point_cloud_range = np.asarray(point_cloud_range, dtype='float32')
 
@@ -303,7 +298,6 @@
 
 
 @manager.TRANSFORMS.add_component
-<<<<<<< HEAD
 class FilterPointOutsideRange(TransformABC):
     def __init__(self, point_cloud_range: Tuple[float]):
         self.point_cloud_range = np.asarray(point_cloud_range, dtype='float32')
@@ -311,24 +305,12 @@
     def __call__(self, sample: Sample):
         mask = sample.data.get_mask_of_points_outside_range(
             self.point_cloud_range)
-=======
-class FilterPointsOutsideRange(TransformABC):
-
-    def __init__(self, point_cloud_range: Tuple[float]):
-        self.limit_range = np.asarray(point_cloud_range, dtype='float32')
-
-    def __call__(self, sample: Sample):
-        points = sample.data
-        mask = (points[:, 0] >= self.limit_range[0]) & (points[:, 0] <= self.limit_range[3]) \
-           & (points[:, 1] >= self.limit_range[1]) & (points[:, 1] <= self.limit_range[4])
->>>>>>> bb6e6267
         sample.data = sample.data[mask]
         return sample
 
 
 @manager.TRANSFORMS.add_component
 class HardVoxelize(TransformABC):
-
     def __init__(self, point_cloud_range: Tuple[float],
                  voxel_size: Tuple[float], max_points_in_voxel: int,
                  max_voxel_num: int):
@@ -356,12 +338,10 @@
                                         -1,
                                         dtype=np.int32)
 
-        num_voxels = points_to_voxel(sample.data, self.voxel_size,
-                                     self.point_cloud_range, self.grid_size,
-                                     voxels, coords, num_points_per_voxel,
-                                     grid_idx_to_voxel_idx,
-                                     self.max_points_in_voxel,
-                                     self.max_voxel_num)
+        num_voxels = points_to_voxel(
+            sample.data, self.voxel_size, self.point_cloud_range,
+            self.grid_size, voxels, coords, num_points_per_voxel,
+            grid_idx_to_voxel_idx, self.max_points_in_voxel, self.max_voxel_num)
 
         voxels = voxels[:num_voxels]
         coords = coords[:num_voxels]
@@ -388,11 +368,11 @@
         max_num_attempts (int): Maximum number of perturbation attempts. Defaults to 100.
     """
 
-    def __init__(self,
-                 rotation_range: Union[float, List[float],
-                                       Tuple[float]] = np.pi / 4,
-                 translation_std: Union[float, List[float], Tuple[float]] = 1.0,
-                 max_num_attempts: int = 100):
+    def __init__(
+            self,
+            rotation_range: Union[float, List[float], Tuple[float]] = np.pi / 4,
+            translation_std: Union[float, List[float], Tuple[float]] = 1.0,
+            max_num_attempts: int = 100):
 
         if not isinstance(rotation_range, (list, tuple)):
             rotation_range = [-rotation_range, rotation_range]
@@ -505,9 +485,8 @@
         gt_labels_3d = gt_labels_3d[mask.astype(np.bool_)]
 
         # limit rad to [-pi, pi]
-        gt_bboxes_3d = self.limit_yaw(gt_bboxes_3d,
-                                      offset=0.5,
-                                      period=2 * np.pi)
+        gt_bboxes_3d = self.limit_yaw(
+            gt_bboxes_3d, offset=0.5, period=2 * np.pi)
         sample['gt_bboxes_3d'] = gt_bboxes_3d
         sample['gt_labels_3d'] = gt_labels_3d
 
@@ -666,12 +645,12 @@
     """
 
     def __init__(
-        self,
-        rot_range=[-0.3925, 0.3925],
-        scale_ratio_range=[0.95, 1.05],
-        translation_std=[0, 0, 0],
-        reverse_angle=False,
-        training=True,
+            self,
+            rot_range=[-0.3925, 0.3925],
+            scale_ratio_range=[0.95, 1.05],
+            translation_std=[0, 0, 0],
+            reverse_angle=False,
+            training=True,
     ):
 
         self.rot_range = rot_range
@@ -736,9 +715,8 @@
         ], [0, 0, 1]])
         results.gt_bboxes_3d[:, :3] = results.gt_bboxes_3d[:, :3] @ rot_mat
         results.gt_bboxes_3d[:, 6] += rot_angle
-        results.gt_bboxes_3d[:,
-                             7:9] = results.gt_bboxes_3d[:,
-                                                         7:9] @ rot_mat[:2, :2]
+        results.gt_bboxes_3d[:, 7:
+                             9] = results.gt_bboxes_3d[:, 7:9] @ rot_mat[:2, :2]
 
     def scale_xyz(self, results, scale_ratio):
         rot_mat = np.array([
@@ -790,9 +768,8 @@
             F.normalize_use_cv2(img, self.mean, self.std, self.to_rgb)
             for img in sample['img']
         ]
-        sample['img_norm_cfg'] = dict(mean=self.mean,
-                                      std=self.std,
-                                      to_rgb=self.to_rgb)
+        sample['img_norm_cfg'] = dict(
+            mean=self.mean, std=self.std, to_rgb=self.to_rgb)
 
         return sample
 
@@ -832,13 +809,14 @@
         'reflect': cv2.BORDER_REFLECT_101,
         'symmetric': cv2.BORDER_REFLECT
     }
-    img = cv2.copyMakeBorder(img,
-                             padding[1],
-                             padding[3],
-                             padding[0],
-                             padding[2],
-                             border_type[padding_mode],
-                             value=pad_val)
+    img = cv2.copyMakeBorder(
+        img,
+        padding[1],
+        padding[3],
+        padding[0],
+        padding[2],
+        border_type[padding_mode],
+        value=pad_val)
 
     return img
 
@@ -937,7 +915,6 @@
 
 @manager.TRANSFORMS.add_component
 class FilterPointOutsideRange(TransformABC):
-
     def __init__(self, point_cloud_range: Tuple[float]):
         self.point_cloud_range = np.asarray(point_cloud_range, dtype='float32')
 
