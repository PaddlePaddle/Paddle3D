--- conflicted
+++ resolved
@@ -36,13 +36,9 @@
                  mode: str = "train",
                  transforms: Union[TransformABC, List[TransformABC]] = None,
                  class_names: Union[list, tuple] = None,
-<<<<<<< HEAD
                  class_map: Dict[str, int] = None,
-                 class_balanced_sampling: bool = False):
-=======
                  class_balanced_sampling: bool = False,
                  use_road_plane: bool = False):
->>>>>>> bc725f4e
         super().__init__()
         self.dataset_root = dataset_root
         self.mode = mode.lower()
