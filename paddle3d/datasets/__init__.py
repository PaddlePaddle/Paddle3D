# Copyright (c) 2022 PaddlePaddle Authors. All Rights Reserved.
#
# Licensed under the Apache License, Version 2.0 (the "License");
# you may not use this file except in compliance with the License.
# You may obtain a copy of the License at
#
#    http://www.apache.org/licenses/LICENSE-2.0
#
# Unless required by applicable law or agreed to in writing, software
# distributed under the License is distributed on an "AS IS" BASIS,
# WITHOUT WARRANTIES OR CONDITIONS OF ANY KIND, either express or implied.
# See the License for the specific language governing permissions and
# limitations under the License.

from .base import BaseDataset
<<<<<<< HEAD
from .kitti import KittiDepthDataset, KittiMonoDataset, KittiPCDataset
=======
from .cadnn_kitti import KittiCadnnDataset
from .kitti import KittiMonoDataset, KittiPCDataset
from .modelnet40 import ModelNet40
>>>>>>> 3f6b130e
from .nuscenes import NuscenesPCDataset<|MERGE_RESOLUTION|>--- conflicted
+++ resolved
@@ -13,11 +13,6 @@
 # limitations under the License.
 
 from .base import BaseDataset
-<<<<<<< HEAD
 from .kitti import KittiDepthDataset, KittiMonoDataset, KittiPCDataset
-=======
-from .cadnn_kitti import KittiCadnnDataset
-from .kitti import KittiMonoDataset, KittiPCDataset
 from .modelnet40 import ModelNet40
->>>>>>> 3f6b130e
 from .nuscenes import NuscenesPCDataset