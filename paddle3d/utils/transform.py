# Copyright (c) 2022 PaddlePaddle Authors. All Rights Reserved.
#
# Licensed under the Apache License, Version 2.0 (the "License");
# you may not use this file except in compliance with the License.
# You may obtain a copy of the License at
#
#    http://www.apache.org/licenses/LICENSE-2.0
#
# Unless required by applicable law or agreed to in writing, software
# distributed under the License is distributed on an "AS IS" BASIS,
# WITHOUT WARRANTIES OR CONDITIONS OF ANY KIND, either express or implied.
# See the License for the specific language governing permissions and
# limitations under the License.

import paddle
import paddle.nn.functional as F


def convert_points_to_homogeneous(points):
    """Function that converts points from Euclidean to homogeneous space.

    Args:
        points: the points to be transformed with shape :math:`(*, N, D)`.

    Returns:
        the points in homogeneous coordinates :math:`(*, N, D+1)`.

    """
    if len(list(paddle.shape(points))) == 3:
        data_format = "NCL"
    elif len(list(paddle.shape(points))) == 5:
        data_format = "NCDHW"
    return paddle.nn.functional.pad(
        points, [0, 1], "constant", 1.0, data_format=data_format)


def convert_points_from_homogeneous_3d(points, eps=1e-8):
    """Function that converts points from homogeneous to Euclidean space.

    Args:
        points: the points to be transformed of shape :math:`(B, N, D)`.
        eps: to avoid division by zero.

    Returns:
        the points in Euclidean space :math:`(B, N, D-1)`.

    Examples:
        >>> input = paddle.to_tensor([[0., 0., 1.]])
        >>> convert_points_from_homogeneous(input)
        tensor([[0., 0.]])
    """
    # we check for points at max_val
    z_vec = points[..., 3:]
    mask = paddle.abs(z_vec) > eps
    scale = paddle.where(mask, 1.0 / (z_vec + eps), paddle.ones_like(z_vec))

    return scale * points[..., :3]


def convert_points_from_homogeneous_2d(points, eps=1e-8):
    """Function that converts points from homogeneous to Euclidean space.

    Args:
        points: the points to be transformed of shape :math:`(B, N, D)`.
        eps: to avoid division by zero.

    Returns:
        the points in Euclidean space :math:`(B, N, D-1)`.

    Examples:
        >>> input = paddle.to_tensor([[0., 0., 1.]])
        >>> convert_points_from_homogeneous(input)
        tensor([[0., 0.]])
    """
    # we check for points at max_val
    z_vec = points[..., 2:]
    mask = paddle.abs(z_vec) > eps
    scale = paddle.where(mask, 1.0 / (z_vec + eps), paddle.ones_like(z_vec))

    return scale * points[..., :2]


def project_to_image(project, points):
    """
    Project points to image
    Args:
        project [paddle.tensor(..., 3, 4)]: Projection matrix
        points [paddle.Tensor(..., 3)]: 3D points
    Returns:
        points_img [paddle.Tensor(..., 2)]: Points in image
        points_depth [paddle.Tensor(...)]: Depth of each point
    """
    shape_inp = list(paddle.shape(points))
    shape_inp_len = len(shape_inp)
    points = points.reshape(
        [-1, shape_inp[shape_inp_len - 2], shape_inp[shape_inp_len - 1]])
    shape_inp[shape_inp_len - 1] += 1

    points = convert_points_to_homogeneous(points)
    points = points.reshape([shape_inp[0], -1,
                             shape_inp[-1]]).transpose([0, 2, 1])
    project_shape = project.shape
    project = project.reshape(
        [project_shape[0], project_shape[-2], project_shape[-1]])

    # Transform points to image and get depths
    points_shape = points.shape
    points_t = project @ points
    points_t = points_t.transpose([0, 2, 1])

    points_t_shape = points_t.shape
    points_t = points_t.reshape([
        points_t_shape[0], shape_inp[1], shape_inp[2], shape_inp[3],
        points_t_shape[-1]
    ])

    points_img = convert_points_from_homogeneous_2d(points_t)

    project = project.reshape(project_shape).unsqueeze(axis=1)
    points_depth = points_t[..., -1] - project[..., 2, 3]

    return points_img, points_depth


def transform_points_3d(trans_01, points_1):
    r"""Function that applies transformations to a set of points.

    Args:
        trans_01 (Tensor): tensor for transformations of shape
          :math:`(B, D+1, D+1)`.
        points_1 (Tensor): tensor of points of shape :math:`(B, N, D)`.
    Returns:
        Tensor: tensor of N-dimensional points.

    Shape:
        - Output: :math:`(B, N, D)`

    """

    # We reshape to BxNxD in case we get more dimensions, e.g., MxBxNxD
    shape_inp = list(paddle.shape(points_1))
    dim_num = len(shape_inp)
    points_1 = points_1.reshape([-1, shape_inp[dim_num - 2], 3])
    trans_01 = trans_01.reshape([-1, 4, 4])
    # We expand trans_01 to match the dimensions needed for bmm
    trans_01 = trans_01.tile(
        [paddle.shape(points_1)[0] // paddle.shape(trans_01)[0], 1, 1])
    # to homogeneous

    points_1_h = convert_points_to_homogeneous(points_1)  # BxNxD+1

    # transform coordinates
    points_0_h = paddle.matmul(points_1_h, trans_01.transpose([0, 2, 1]))
    points_0_h = paddle.squeeze(points_0_h, axis=-1)
    # to euclidean

    points_0 = convert_points_from_homogeneous_3d(points_0_h)  # BxNxD
    # reshape to the input shape
    points_0_shape = paddle.shape(points_0)
    points_0_shape_len = len(list(points_0_shape))
    shape_inp[dim_num - 2] = points_0_shape[points_0_shape_len - 2]
    shape_inp[dim_num - 1] = points_0_shape[points_0_shape_len - 1]
    points_0 = points_0.reshape(shape_inp)
    return points_0


<<<<<<< HEAD
def bbox_cxcywh_to_xyxy(bbox):
    """Convert bbox coordinates from (cx, cy, w, h) to (x1, y1, x2, y2).

    This function is modified from https://github.com/open-mmlab/mmdetection/blob/master/mmdet/core/bbox/transforms.py#L245

    Args:
        bbox (Tensor): Shape (n, 4) for bboxes.

    Returns:
        Tensor: Converted bboxes.
    """
    cx, cy, w, h = bbox.split((1, 1, 1, 1), axis=-1)
    bbox_new = [(cx - 0.5 * w), (cy - 0.5 * h), (cx + 0.5 * w), (cy + 0.5 * h)]
    return paddle.concat(bbox_new, axis=-1)


def bbox_xyxy_to_cxcywh(bbox):
    """Convert bbox coordinates from (x1, y1, x2, y2) to (cx, cy, w, h).

    This function is modified from https://github.com/open-mmlab/mmdetection/blob/master/mmdet/core/bbox/transforms.py#L259

    Args:
        bbox (Tensor): Shape (n, 4) for bboxes.

    Returns:
        Tensor: Converted bboxes.
    """
    x1, y1, x2, y2 = bbox.split((1, 1, 1, 1), axis=-1)
    bbox_new = [(x1 + x2) / 2, (y1 + y2) / 2, (x2 - x1), (y2 - y1)]
    return paddle.concat(bbox_new, axis=-1)
=======
def quaternion_to_matrix(quaternions):
    """
    Convert rotations given as quaternions to rotation matrices.
    Args:
        quaternions: quaternions with real part first,
            as tensor of shape (..., 4).
    Returns:
        Rotation matrices as tensor of shape (..., 3, 3).
    """
    r, i, j, k = paddle.unbind(quaternions, -1)
    two_s = 2.0 / (quaternions * quaternions).sum(-1)

    o = paddle.stack(
        (
            1 - two_s * (j * j + k * k),
            two_s * (i * j - k * r),
            two_s * (i * k + j * r),
            two_s * (i * j + k * r),
            1 - two_s * (i * i + k * k),
            two_s * (j * k - i * r),
            two_s * (i * k - j * r),
            two_s * (j * k + i * r),
            1 - two_s * (i * i + j * j),
        ),
        -1,
    )
    return o.reshape(quaternions.shape[:-1] + [3, 3])


def _copysign(a, b):
    """
    Return a tensor where each element has the absolute value taken from the,
    corresponding element of a, with sign taken from the corresponding
    element of b. This is like the standard copysign floating-point operation,
    but is not careful about negative 0 and NaN.

    Args:
        a: source tensor.
        b: tensor whose signs will be used, of the same shape as a.

    Returns:
        Tensor of the same shape as a with the signs of b.
    """
    signs_differ = (a < 0) != (b < 0)
    return paddle.where(signs_differ, -a, a)


def _sqrt_positive_part(x):
    """
    Returns torch.sqrt(torch.max(0, x))
    but with a zero subgradient where x is 0.
    """
    ret = paddle.where(x > 0, x, paddle.zeros_like(x))
    ret = paddle.sqrt(ret)
    return ret


def matrix_to_quaternion(matrix):
    """
    Convert rotations given as rotation matrices to quaternions.

    Args:
        matrix: Rotation matrices as tensor of shape (..., 3, 3).

    Returns:
        quaternions with real part first, as tensor of shape (..., 4).
    """
    if matrix.shape[-1] != 3 or matrix.shape[-2] != 3:
        raise ValueError(f"Invalid rotation matrix  shape f{matrix.shape}.")
    m00 = matrix[..., 0, 0]
    m11 = matrix[..., 1, 1]
    m22 = matrix[..., 2, 2]
    o0 = 0.5 * _sqrt_positive_part(1 + m00 + m11 + m22)
    x = 0.5 * _sqrt_positive_part(1 + m00 - m11 - m22)
    y = 0.5 * _sqrt_positive_part(1 - m00 + m11 - m22)
    z = 0.5 * _sqrt_positive_part(1 - m00 - m11 + m22)
    o1 = _copysign(x, matrix[..., 2, 1] - matrix[..., 1, 2])
    o2 = _copysign(y, matrix[..., 0, 2] - matrix[..., 2, 0])
    o3 = _copysign(z, matrix[..., 1, 0] - matrix[..., 0, 1])
    return paddle.stack((o0, o1, o2, o3), -1)
>>>>>>> d05ad522
<|MERGE_RESOLUTION|>--- conflicted
+++ resolved
@@ -164,38 +164,6 @@
     return points_0
 
 
-<<<<<<< HEAD
-def bbox_cxcywh_to_xyxy(bbox):
-    """Convert bbox coordinates from (cx, cy, w, h) to (x1, y1, x2, y2).
-
-    This function is modified from https://github.com/open-mmlab/mmdetection/blob/master/mmdet/core/bbox/transforms.py#L245
-
-    Args:
-        bbox (Tensor): Shape (n, 4) for bboxes.
-
-    Returns:
-        Tensor: Converted bboxes.
-    """
-    cx, cy, w, h = bbox.split((1, 1, 1, 1), axis=-1)
-    bbox_new = [(cx - 0.5 * w), (cy - 0.5 * h), (cx + 0.5 * w), (cy + 0.5 * h)]
-    return paddle.concat(bbox_new, axis=-1)
-
-
-def bbox_xyxy_to_cxcywh(bbox):
-    """Convert bbox coordinates from (x1, y1, x2, y2) to (cx, cy, w, h).
-
-    This function is modified from https://github.com/open-mmlab/mmdetection/blob/master/mmdet/core/bbox/transforms.py#L259
-
-    Args:
-        bbox (Tensor): Shape (n, 4) for bboxes.
-
-    Returns:
-        Tensor: Converted bboxes.
-    """
-    x1, y1, x2, y2 = bbox.split((1, 1, 1, 1), axis=-1)
-    bbox_new = [(x1 + x2) / 2, (y1 + y2) / 2, (x2 - x1), (y2 - y1)]
-    return paddle.concat(bbox_new, axis=-1)
-=======
 def quaternion_to_matrix(quaternions):
     """
     Convert rotations given as quaternions to rotation matrices.
@@ -276,4 +244,29 @@
     o2 = _copysign(y, matrix[..., 0, 2] - matrix[..., 2, 0])
     o3 = _copysign(z, matrix[..., 1, 0] - matrix[..., 0, 1])
     return paddle.stack((o0, o1, o2, o3), -1)
->>>>>>> d05ad522
+
+
+def bbox_cxcywh_to_xyxy(bbox):
+    """Convert bbox coordinates from (cx, cy, w, h) to (x1, y1, x2, y2).
+    This function is modified from https://github.com/open-mmlab/mmdetection/blob/master/mmdet/core/bbox/transforms.py#L245
+    Args:
+        bbox (Tensor): Shape (n, 4) for bboxes.
+    Returns:
+        Tensor: Converted bboxes.
+    """
+    cx, cy, w, h = bbox.split((1, 1, 1, 1), axis=-1)
+    bbox_new = [(cx - 0.5 * w), (cy - 0.5 * h), (cx + 0.5 * w), (cy + 0.5 * h)]
+    return paddle.concat(bbox_new, axis=-1)
+
+
+def bbox_xyxy_to_cxcywh(bbox):
+    """Convert bbox coordinates from (x1, y1, x2, y2) to (cx, cy, w, h).
+    This function is modified from https://github.com/open-mmlab/mmdetection/blob/master/mmdet/core/bbox/transforms.py#L259
+    Args:
+        bbox (Tensor): Shape (n, 4) for bboxes.
+    Returns:
+        Tensor: Converted bboxes.
+    """
+    x1, y1, x2, y2 = bbox.split((1, 1, 1, 1), axis=-1)
+    bbox_new = [(x1 + x2) / 2, (y1 + y2) / 2, (x2 - x1), (y2 - y1)]
+    return paddle.concat(bbox_new, axis=-1)